#
# This file is part of the ZFS Linux port.
#
# Copyright (c) 2008 Lawrence Livermore National Security, LLC.
# Produced at Lawrence Livermore National Laboratory
# Written by:
#         Brian Behlendorf <behlendorf1@llnl.gov>,
#         Herb Wartens <wartens2@llnl.gov>,
#         Jim Garlick <garlick@llnl.gov>
# LLNL-CODE-403049
#
# CDDL HEADER START
#
# The contents of this file are subject to the terms of the
# Common Development and Distribution License, Version 1.0 only
# (the "License").  You may not use this file except in compliance
# with the License.
#
# You can obtain a copy of the license at usr/src/OPENSOLARIS.LICENSE
# or http://www.opensolaris.org/os/licensing.
# See the License for the specific language governing permissions
# and limitations under the License.
#
# When distributing Covered Code, include this CDDL HEADER in each
# file and include the License file at usr/src/OPENSOLARIS.LICENSE.
# If applicable, add the following below this CDDL HEADER, with the
# fields enclosed by brackets "[]" replaced with your own identifying
# information: Portions Copyright [yyyy] [name of copyright owner]
#
# CDDL HEADER END
#

AC_INIT
AC_LANG(C)
ZFS_AC_META
AC_CONFIG_AUX_DIR([config])
AC_CANONICAL_SYSTEM
AM_INIT_AUTOMAKE([$ZFS_META_NAME], [$ZFS_META_VERSION])
AC_CONFIG_HEADERS([zfs_config.h])
AM_MAINTAINER_MODE

AC_PROG_INSTALL
AC_PROG_CC
AC_PROG_LIBTOOL
AM_PROG_AS

zfsconfig=all
kernelsrc=
kernelbuild=
splsrc=
splbuild=

ZFS_AC_KERNEL
ZFS_AC_SPL
ZFS_AC_CONFIG
ZFS_AC_LICENSE
ZFS_AC_DEBUG

<<<<<<< HEAD
AC_CONFIG_FILES([ Makefile
                  config/Makefile
                  doc/Makefile
                  scripts/Makefile
                  lib/Makefile
                  lib/libspl/Makefile
                  lib/libavl/Makefile
                  lib/libnvpair/Makefile
                  lib/libuutil/Makefile
                  lib/libzpool/Makefile
                  lib/libzfs/Makefile
                  cmd/Makefile
                  cmd/zdb/Makefile
                  cmd/zdump/Makefile
                  cmd/zfs/Makefile
                  cmd/zinject/Makefile
                  cmd/zpool/Makefile
                  cmd/ztest/Makefile
               ])
=======
AC_CONFIG_FILES([ 
	Makefile
	config/Makefile
	doc/Makefile
	scripts/Makefile
	lib/Makefile
	lib/libavl/Makefile
	lib/libnvpair/Makefile
	lib/libuutil/Makefile
	lib/libzpool/Makefile
	lib/libzfs/Makefile
	cmd/Makefile
	cmd/zdb/Makefile
	cmd/zdump/Makefile
	cmd/zfs/Makefile
	cmd/zinject/Makefile
	cmd/zpool/Makefile
	cmd/ztest/Makefile
	module/Makefile
	module/avl/Makefile
	module/avl/include/Makefile
	module/avl/include/sys/Makefile
	module/nvpair/Makefile
	module/nvpair/include/Makefile
	module/nvpair/include/sys/Makefile
	module/zcommon/Makefile
	module/zcommon/include/Makefile
	module/zcommon/include/sys/Makefile
	module/zcommon/include/sys/fs/Makefile
	module/zcommon/include/sys/fm/Makefile
	module/zcommon/include/sys/fm/fs/Makefile
	module/zfs/Makefile
])
>>>>>>> 4a8619da
AC_OUTPUT<|MERGE_RESOLUTION|>--- conflicted
+++ resolved
@@ -56,33 +56,13 @@
 ZFS_AC_LICENSE
 ZFS_AC_DEBUG
 
-<<<<<<< HEAD
-AC_CONFIG_FILES([ Makefile
-                  config/Makefile
-                  doc/Makefile
-                  scripts/Makefile
-                  lib/Makefile
-                  lib/libspl/Makefile
-                  lib/libavl/Makefile
-                  lib/libnvpair/Makefile
-                  lib/libuutil/Makefile
-                  lib/libzpool/Makefile
-                  lib/libzfs/Makefile
-                  cmd/Makefile
-                  cmd/zdb/Makefile
-                  cmd/zdump/Makefile
-                  cmd/zfs/Makefile
-                  cmd/zinject/Makefile
-                  cmd/zpool/Makefile
-                  cmd/ztest/Makefile
-               ])
-=======
 AC_CONFIG_FILES([ 
 	Makefile
 	config/Makefile
 	doc/Makefile
 	scripts/Makefile
 	lib/Makefile
+	lib/libspl/Makefile
 	lib/libavl/Makefile
 	lib/libnvpair/Makefile
 	lib/libuutil/Makefile
@@ -110,5 +90,4 @@
 	module/zcommon/include/sys/fm/fs/Makefile
 	module/zfs/Makefile
 ])
->>>>>>> 4a8619da
 AC_OUTPUT