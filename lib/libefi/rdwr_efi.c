/*
 * CDDL HEADER START
 *
 * The contents of this file are subject to the terms of the
 * Common Development and Distribution License (the "License").
 * You may not use this file except in compliance with the License.
 *
 * You can obtain a copy of the license at usr/src/OPENSOLARIS.LICENSE
 * or http://www.opensolaris.org/os/licensing.
 * See the License for the specific language governing permissions
 * and limitations under the License.
 *
 * When distributing Covered Code, include this CDDL HEADER in each
 * file and include the License file at usr/src/OPENSOLARIS.LICENSE.
 * If applicable, add the following below this CDDL HEADER, with the
 * fields enclosed by brackets "[]" replaced with your own identifying
 * information: Portions Copyright [yyyy] [name of copyright owner]
 *
 * CDDL HEADER END
 */

/*
 * Copyright 2009 Sun Microsystems, Inc.  All rights reserved.
 * Use is subject to license terms.
 */

#include <stdio.h>
#include <stdlib.h>
#include <errno.h>
#include <strings.h>
#include <unistd.h>
#include <uuid/uuid.h>
#include <zlib.h>
#include <libintl.h>
#include <sys/types.h>
#include <sys/dkio.h>
#include <sys/vtoc.h>
#include <sys/mhd.h>
#include <sys/param.h>
#include <sys/dktp/fdisk.h>
#include <sys/efi_partition.h>
#include <sys/byteorder.h>
#if defined(__linux__)
#include <linux/fs.h>
#endif

static struct uuid_to_ptag {
	struct uuid	uuid;
} conversion_array[] = {
	{ EFI_UNUSED },
	{ EFI_BOOT },
	{ EFI_ROOT },
	{ EFI_SWAP },
	{ EFI_USR },
	{ EFI_BACKUP },
	{ EFI_UNUSED },		/* STAND is never used */
	{ EFI_VAR },
	{ EFI_HOME },
	{ EFI_ALTSCTR },
	{ EFI_UNUSED },		/* CACHE (cachefs) is never used */
	{ EFI_RESERVED },
	{ EFI_SYSTEM },
	{ EFI_LEGACY_MBR },
	{ EFI_RESV3 },
	{ EFI_RESV4 },
	{ EFI_MSFT_RESV },
	{ EFI_DELL_BASIC },
	{ EFI_DELL_RAID },
	{ EFI_DELL_SWAP },
	{ EFI_DELL_LVM },
	{ EFI_DELL_RESV },
	{ EFI_AAPL_HFS },
	{ EFI_AAPL_UFS }
};

/*
 * Default vtoc information for non-SVr4 partitions
 */
struct dk_map2  default_vtoc_map[NDKMAP] = {
	{	V_ROOT,		0	},		/* a - 0 */
	{	V_SWAP,		V_UNMNT	},		/* b - 1 */
	{	V_BACKUP,	V_UNMNT	},		/* c - 2 */
	{	V_UNASSIGNED,	0	},		/* d - 3 */
	{	V_UNASSIGNED,	0	},		/* e - 4 */
	{	V_UNASSIGNED,	0	},		/* f - 5 */
	{	V_USR,		0	},		/* g - 6 */
	{	V_UNASSIGNED,	0	},		/* h - 7 */

#if defined(_SUNOS_VTOC_16)

#if defined(i386) || defined(__amd64)
	{	V_BOOT,		V_UNMNT	},		/* i - 8 */
	{	V_ALTSCTR,	0	},		/* j - 9 */

#else
#error No VTOC format defined.
#endif			/* defined(i386) */

	{	V_UNASSIGNED,	0	},		/* k - 10 */
	{	V_UNASSIGNED,	0	},		/* l - 11 */
	{	V_UNASSIGNED,	0	},		/* m - 12 */
	{	V_UNASSIGNED,	0	},		/* n - 13 */
	{	V_UNASSIGNED,	0	},		/* o - 14 */
	{	V_UNASSIGNED,	0	},		/* p - 15 */
#endif			/* defined(_SUNOS_VTOC_16) */
};

#ifdef DEBUG
int efi_debug = 1;
#else
int efi_debug = 0;
#endif

static int efi_read(int, struct dk_gpt *);

/*
 * Return a 32-bit CRC of the contents of the buffer.  Pre-and-post
 * one's conditioning will be handled by crc32() internally.
 */
static uint32_t
efi_crc32(const unsigned char *buf, unsigned int size)
{
	uint32_t crc = crc32(0, Z_NULL, 0);

	crc = crc32(crc, buf, size);

	return (crc);
}

static int
read_disk_info(int fd, diskaddr_t *capacity, uint_t *lbsize)
{
	int sector_size;
	unsigned long long capacity_size;

        if (ioctl(fd, BLKSSZGET, &sector_size) < 0)
                return (-1);

	if (ioctl(fd, BLKGETSIZE64, &capacity_size) < 0)
		return (-1);

	*lbsize = (uint_t)sector_size;
	*capacity = (diskaddr_t)(capacity_size / sector_size);

	return (0);
}

static int
efi_get_info(int fd, struct dk_cinfo *dki_info)
{
#if defined(__linux__)
	char path[PATH_MAX];
	char *dev_path;
	int rval = 0;

	/*
	 * The simplest way to get the partition number under linux is
	 * to parse it out of the /dev/<disk><parition> block device name.
	 * The kernel creates this using the partition number when it
	 * populates /dev/ so it may be trusted.  The tricky bit here is
	 * that the naming convention is based on the block device type.
	 * So we need to take this in to account when parsing out the
	 * partition information.  Another issue is that the libefi API
	 * API only provides the open fd and not the file path.  To handle
	 * this realpath(3) is used to resolve the block device name from
	 * /proc/self/fd/<fd>.  Aside from the partition number we collect
	 * some additional device info.
	 */
	memset(dki_info, 0, sizeof(*dki_info));
	(void) sprintf(path, "/proc/self/fd/%d", fd);
	if ((dev_path = realpath(path, NULL)) == NULL)
		goto error;

	if ((strncmp(dev_path, "/dev/sd", 7) == 0)) {
		strcpy(dki_info->dki_cname, "sd");
		dki_info->dki_ctype = DKC_SCSI_CCS;
		rval = sscanf(dev_path, "/dev/%[a-zA-Z]%hu",
			      dki_info->dki_dname,
			      &dki_info->dki_partition);
	} else if ((strncmp(dev_path, "/dev/hd", 7) == 0)) {
		strcpy(dki_info->dki_cname, "hd");
		dki_info->dki_ctype = DKC_DIRECT;
		rval = sscanf(dev_path, "/dev/%[a-zA-Z]%hu",
			      dki_info->dki_dname,
			      &dki_info->dki_partition);
	} else if ((strncmp(dev_path, "/dev/md", 7) == 0)) {
		strcpy(dki_info->dki_cname, "pseudo");
		dki_info->dki_ctype = DKC_MD;
		rval = sscanf(dev_path, "/dev/%[a-zA-Z0-9]p%hu",
			      dki_info->dki_dname,
			      &dki_info->dki_partition);
	} else if ((strncmp(dev_path, "/dev/dm-", 8) == 0)) {
		strcpy(dki_info->dki_cname, "pseudo");
<<<<<<< HEAD
		dki_info->dki_ctype = DKC_MD;
=======
		dki_info->dki_ctype = DKC_VBD;
>>>>>>> 8cfd186d
		rval = sscanf(dev_path, "/dev/%[a-zA-Z0-9-]p%hu",
			      dki_info->dki_dname,
			      &dki_info->dki_partition);
	} else if ((strncmp(dev_path, "/dev/ram", 8) == 0)) {
		strcpy(dki_info->dki_cname, "pseudo");
		dki_info->dki_ctype = DKC_PCMCIA_MEM;
		rval = sscanf(dev_path, "/dev/%[a-zA-Z0-9]p%hu",
			      dki_info->dki_dname,
			      &dki_info->dki_partition);
	} else if ((strncmp(dev_path, "/dev/loop", 9) == 0)) {
		strcpy(dki_info->dki_cname, "pseudo");
		dki_info->dki_ctype = DKC_VBD;
		rval = sscanf(dev_path, "/dev/%[a-zA-Z0-9]p%hu",
			      dki_info->dki_dname,
			      &dki_info->dki_partition);
	} else {
		strcpy(dki_info->dki_dname, "unknown");
		strcpy(dki_info->dki_cname, "unknown");
		dki_info->dki_ctype = DKC_UNKNOWN;
	}

	switch (rval) {
	case 0:
		errno = EINVAL;
		goto error;
	case 1:
		dki_info->dki_partition = 0;
	}

	free(dev_path);
#else
	if (ioctl(fd, DKIOCINFO, (caddr_t)dki_info) == -1)
		goto error;
#endif
	return (0);
error:
	if (efi_debug)
		(void) fprintf(stderr, "DKIOCINFO errno 0x%x\n", errno);

	switch (errno) {
	case EIO:
		return (VT_EIO);
	case EINVAL:
		return (VT_EINVAL);
	default:
		return (VT_ERROR);
	}
}

/*
 * the number of blocks the EFI label takes up (round up to nearest
 * block)
 */
#define	NBLOCKS(p, l)	(1 + ((((p) * (int)sizeof (efi_gpe_t))  + \
				((l) - 1)) / (l)))
/* number of partitions -- limited by what we can malloc */
#define	MAX_PARTS	((4294967295UL - sizeof (struct dk_gpt)) / \
			    sizeof (struct dk_part))

int
efi_alloc_and_init(int fd, uint32_t nparts, struct dk_gpt **vtoc)
{
	diskaddr_t	capacity = 0;
	uint_t		lbsize = 0;
	uint_t		nblocks;
	size_t		length;
	struct dk_gpt	*vptr;
	struct uuid	uuid;
	struct dk_cinfo	dki_info;

	if (read_disk_info(fd, &capacity, &lbsize) != 0) {
		if (efi_debug)
			(void) fprintf(stderr,
			    "couldn't read disk information\n");
		return (-1);
	}
#if defined(__linux__)
	if (efi_get_info(fd, &dki_info) != 0) {
		if (efi_debug)
			(void) fprintf(stderr,
			    "couldn't read disk information\n");
		return (-1);
	}

	if (dki_info.dki_partition != 0)
		return (-1);

	if ((dki_info.dki_ctype == DKC_PCMCIA_MEM) ||
	    (dki_info.dki_ctype == DKC_VBD) ||
<<<<<<< HEAD
	    (dki_info.dki_ctype == DKC_UNKNOWN) ||
	    (dki_info.dki_ctype == DKC_MD))
=======
	    (dki_info.dki_ctype == DKC_UNKNOWN))
>>>>>>> 8cfd186d
		return (-1);
#endif

	nblocks = NBLOCKS(nparts, lbsize);
	if ((nblocks * lbsize) < EFI_MIN_ARRAY_SIZE + lbsize) {
		/* 16K plus one block for the GPT */
		nblocks = EFI_MIN_ARRAY_SIZE / lbsize + 1;
	}

	if (nparts > MAX_PARTS) {
		if (efi_debug) {
			(void) fprintf(stderr,
			"the maximum number of partitions supported is %lu\n",
			    MAX_PARTS);
		}
		return (-1);
	}

	length = sizeof (struct dk_gpt) +
	    sizeof (struct dk_part) * (nparts - 1);

	if ((*vtoc = calloc(length, 1)) == NULL)
		return (-1);

	vptr = *vtoc;

	vptr->efi_version = EFI_VERSION_CURRENT;
	vptr->efi_lbasize = lbsize;
	vptr->efi_nparts = nparts;
	/*
	 * add one block here for the PMBR; on disks with a 512 byte
	 * block size and 128 or fewer partitions, efi_first_u_lba
	 * should work out to "34"
	 */
	vptr->efi_first_u_lba = nblocks + 1;
	vptr->efi_last_lba = capacity - 1;
	vptr->efi_altern_lba = capacity -1;
	vptr->efi_last_u_lba = vptr->efi_last_lba - nblocks;

	(void) uuid_generate((uchar_t *)&uuid);
	UUID_LE_CONVERT(vptr->efi_disk_uguid, uuid);
	return (0);
}

/*
 * Read EFI - return partition number upon success.
 */
int
efi_alloc_and_read(int fd, struct dk_gpt **vtoc)
{
	int			rval;
	uint32_t		nparts;
	int			length;

	/* figure out the number of entries that would fit into 16K */
	nparts = EFI_MIN_ARRAY_SIZE / sizeof (efi_gpe_t);
	length = (int) sizeof (struct dk_gpt) +
	    (int) sizeof (struct dk_part) * (nparts - 1);
	if ((*vtoc = calloc(length, 1)) == NULL)
		return (VT_ERROR);

	(*vtoc)->efi_nparts = nparts;
	rval = efi_read(fd, *vtoc);

	if ((rval == VT_EINVAL) && (*vtoc)->efi_nparts > nparts) {
		void *tmp;
		length = (int) sizeof (struct dk_gpt) +
		    (int) sizeof (struct dk_part) *
		    ((*vtoc)->efi_nparts - 1);
		nparts = (*vtoc)->efi_nparts;
		if ((tmp = realloc(*vtoc, length)) == NULL) {
			free (*vtoc);
			*vtoc = NULL;
			return (VT_ERROR);
		} else {
			*vtoc = tmp;
			rval = efi_read(fd, *vtoc);
		}
	}

	if (rval < 0) {
		if (efi_debug) {
			(void) fprintf(stderr,
			    "read of EFI table failed, rval=%d\n", rval);
		}
		free (*vtoc);
		*vtoc = NULL;
	}

	return (rval);
}

static int
efi_ioctl(int fd, int cmd, dk_efi_t *dk_ioc)
{
	void *data = dk_ioc->dki_data;
	int error;
#if defined(__linux__)
	diskaddr_t capacity;
	uint_t lbsize;

	/*
	 * When the IO is not being performed in kernel as an ioctl we need
	 * to know the sector size so we can seek to the proper byte offset.
	 */
	if (read_disk_info(fd, &capacity, &lbsize) == -1) {
		if (efi_debug)
			fprintf(stderr,"unable to read disk info: %d",errno);

		errno = EIO;
		return -1;
	}

	switch (cmd) {
	case DKIOCGETEFI:
		if (lbsize == 0) {
			if (efi_debug)
				(void) fprintf(stderr, "DKIOCGETEFI assuming "
					       "LBA %d bytes\n", DEV_BSIZE);

			lbsize = DEV_BSIZE;
		}

		error = lseek(fd, dk_ioc->dki_lba * lbsize, SEEK_SET);
		if (error == -1) {
			if (efi_debug)
				(void) fprintf(stderr, "DKIOCGETEFI lseek "
				               "error: %d\n", errno);
			return error;
		}

		error = read(fd, data, dk_ioc->dki_length);
		if (error == -1) {
			if (efi_debug)
				(void) fprintf(stderr, "DKIOCGETEFI read "
				               "error: %d\n", errno);
			return error;
		}

		if (error != dk_ioc->dki_length) {
			if (efi_debug)
				(void) fprintf(stderr, "DKIOCGETEFI short "
					       "read of %d bytes\n", error);
			errno = EIO;
			return -1;
		}
		error = 0;
		break;

	case DKIOCSETEFI:
		if (lbsize == 0) {
			if (efi_debug)
				(void) fprintf(stderr, "DKIOCSETEFI unknown "
					       "LBA size\n");
			errno = EIO;
			return -1;
		}

		error = lseek(fd, dk_ioc->dki_lba * lbsize, SEEK_SET);
		if (error == -1) {
			if (efi_debug)
				(void) fprintf(stderr, "DKIOCSETEFI lseek "
				               "error: %d\n", errno);
			return error;
		}

		error = write(fd, data, dk_ioc->dki_length);
		if (error == -1) {
			if (efi_debug)
				(void) fprintf(stderr, "DKIOCSETEFI write "
				               "error: %d\n", errno);
			return error;
		}

		if (error != dk_ioc->dki_length) {
			if (efi_debug)
				(void) fprintf(stderr, "DKIOCSETEFI short "
					       "write of %d bytes\n", error);
			errno = EIO;
			return -1;
		}

		/* Sync the new EFI table to disk */
		error = fsync(fd);
		if (error == -1)
			return error;

		/* Ensure any local disk cache is also flushed */
		if (ioctl(fd, BLKFLSBUF, 0) == -1)
			return error;

		error = 0;
		break;

	default:
		if (efi_debug)
			(void) fprintf(stderr, "unsupported ioctl()\n");

		errno = EIO;
		return -1;
	}
#else
	dk_ioc->dki_data_64 = (uint64_t)(uintptr_t)data;
	error = ioctl(fd, cmd, (void *)dk_ioc);
	dk_ioc->dki_data = data;
#endif
	return (error);
}

#if defined(__linux__)
static int
efi_rescan(int fd)
{
	int retry = 5;
	int error;

	/* Notify the kernel a devices partition table has been updated */
	while ((error = ioctl(fd, BLKRRPART)) != 0) {
		if (--retry == 0) {
			(void) fprintf(stderr, "the kernel failed to rescan "
				       "the partition table: %d\n", errno);
			return (-1);
		}
	}

	return (0);
}
#endif

static int
check_label(int fd, dk_efi_t *dk_ioc)
{
	efi_gpt_t		*efi;
	uint_t			crc;

	if (efi_ioctl(fd, DKIOCGETEFI, dk_ioc) == -1) {
		switch (errno) {
		case EIO:
			return (VT_EIO);
		default:
			return (VT_ERROR);
		}
	}
	efi = dk_ioc->dki_data;
	if (efi->efi_gpt_Signature != LE_64(EFI_SIGNATURE)) {
		if (efi_debug)
			(void) fprintf(stderr,
			    "Bad EFI signature: 0x%llx != 0x%llx\n",
			    (long long)efi->efi_gpt_Signature,
			    (long long)LE_64(EFI_SIGNATURE));
		return (VT_EINVAL);
	}

	/*
	 * check CRC of the header; the size of the header should
	 * never be larger than one block
	 */
	crc = efi->efi_gpt_HeaderCRC32;
	efi->efi_gpt_HeaderCRC32 = 0;

	if (((len_t)LE_32(efi->efi_gpt_HeaderSize) > dk_ioc->dki_length) ||
	    crc != LE_32(efi_crc32((unsigned char *)efi,
	    LE_32(efi->efi_gpt_HeaderSize)))) {
		if (efi_debug)
			(void) fprintf(stderr,
			    "Bad EFI CRC: 0x%x != 0x%x\n",
			    crc,
			    LE_32(efi_crc32((unsigned char *)efi,
			    sizeof (struct efi_gpt))));
		return (VT_EINVAL);
	}

	return (0);
}

static int
efi_read(int fd, struct dk_gpt *vtoc)
{
	int			i, j;
	int			label_len;
	int			rval = 0;
	int			md_flag = 0;
	int			vdc_flag = 0;
	diskaddr_t		capacity = 0;
	uint_t			lbsize = 0;
	struct dk_minfo		disk_info;
	dk_efi_t		dk_ioc;
	efi_gpt_t		*efi;
	efi_gpe_t		*efi_parts;
	struct dk_cinfo		dki_info;
	uint32_t		user_length;
	boolean_t		legacy_label = B_FALSE;

	/*
	 * get the partition number for this file descriptor.
	 */
	if ((rval = efi_get_info(fd, &dki_info)) != 0)
		return rval;

	if ((strncmp(dki_info.dki_cname, "pseudo", 7) == 0) &&
	    (strncmp(dki_info.dki_dname, "md", 3) == 0)) {
		md_flag++;
	} else if ((strncmp(dki_info.dki_cname, "vdc", 4) == 0) &&
	    (strncmp(dki_info.dki_dname, "vdc", 4) == 0)) {
		/*
		 * The controller and drive name "vdc" (virtual disk client)
		 * indicates a LDoms virtual disk.
		 */
		vdc_flag++;
	}

	/* get the LBA size */
	if (read_disk_info(fd, &capacity, &lbsize) == -1) {
		if (efi_debug) {
			(void) fprintf(stderr,
				       "unable to read disk info: %d",
				       errno);
		}
		return (VT_EINVAL);
	}

	disk_info.dki_lbsize = lbsize;
	disk_info.dki_capacity = capacity;

	if (disk_info.dki_lbsize == 0) {
		if (efi_debug) {
			(void) fprintf(stderr,
			    "efi_read: assuming LBA 512 bytes\n");
		}
		disk_info.dki_lbsize = DEV_BSIZE;
	}
	/*
	 * Read the EFI GPT to figure out how many partitions we need
	 * to deal with.
	 */
	dk_ioc.dki_lba = 1;
	if (NBLOCKS(vtoc->efi_nparts, disk_info.dki_lbsize) < 34) {
		label_len = EFI_MIN_ARRAY_SIZE + disk_info.dki_lbsize;
	} else {
		label_len = vtoc->efi_nparts * (int) sizeof (efi_gpe_t) +
		    disk_info.dki_lbsize;
		if (label_len % disk_info.dki_lbsize) {
			/* pad to physical sector size */
			label_len += disk_info.dki_lbsize;
			label_len &= ~(disk_info.dki_lbsize - 1);
		}
	}

	if (posix_memalign((void **)&dk_ioc.dki_data,
		           disk_info.dki_lbsize, label_len))
		return (VT_ERROR);

	memset(dk_ioc.dki_data, 0, label_len);
	dk_ioc.dki_length = disk_info.dki_lbsize;
	user_length = vtoc->efi_nparts;
	efi = dk_ioc.dki_data;
	if (md_flag) {
		dk_ioc.dki_length = label_len;
		if (efi_ioctl(fd, DKIOCGETEFI, &dk_ioc) == -1) {
			switch (errno) {
			case EIO:
				return (VT_EIO);
			default:
				return (VT_ERROR);
			}
		}
	} else if ((rval = check_label(fd, &dk_ioc)) == VT_EINVAL) {
		/*
		 * No valid label here; try the alternate. Note that here
		 * we just read GPT header and save it into dk_ioc.data,
		 * Later, we will read GUID partition entry array if we
		 * can get valid GPT header.
		 */

		/*
		 * This is a workaround for legacy systems. In the past, the
		 * last sector of SCSI disk was invisible on x86 platform. At
		 * that time, backup label was saved on the next to the last
		 * sector. It is possible for users to move a disk from previous
		 * solaris system to present system. Here, we attempt to search
		 * legacy backup EFI label first.
		 */
		dk_ioc.dki_lba = disk_info.dki_capacity - 2;
		dk_ioc.dki_length = disk_info.dki_lbsize;
		rval = check_label(fd, &dk_ioc);
		if (rval == VT_EINVAL) {
			/*
			 * we didn't find legacy backup EFI label, try to
			 * search backup EFI label in the last block.
			 */
			dk_ioc.dki_lba = disk_info.dki_capacity - 1;
			dk_ioc.dki_length = disk_info.dki_lbsize;
			rval = check_label(fd, &dk_ioc);
			if (rval == 0) {
				legacy_label = B_TRUE;
				if (efi_debug)
					(void) fprintf(stderr,
					    "efi_read: primary label corrupt; "
					    "using EFI backup label located on"
					    " the last block\n");
			}
		} else {
			if ((efi_debug) && (rval == 0))
				(void) fprintf(stderr, "efi_read: primary label"
				    " corrupt; using legacy EFI backup label "
				    " located on the next to last block\n");
		}

		if (rval == 0) {
			dk_ioc.dki_lba = LE_64(efi->efi_gpt_PartitionEntryLBA);
			vtoc->efi_flags |= EFI_GPT_PRIMARY_CORRUPT;
			vtoc->efi_nparts =
			    LE_32(efi->efi_gpt_NumberOfPartitionEntries);
			/*
			 * Partition tables are between backup GPT header
			 * table and ParitionEntryLBA (the starting LBA of
			 * the GUID partition entries array). Now that we
			 * already got valid GPT header and saved it in
			 * dk_ioc.dki_data, we try to get GUID partition
			 * entry array here.
			 */
			/* LINTED */
			dk_ioc.dki_data = (efi_gpt_t *)((char *)dk_ioc.dki_data
			    + disk_info.dki_lbsize);
			if (legacy_label)
				dk_ioc.dki_length = disk_info.dki_capacity - 1 -
				    dk_ioc.dki_lba;
			else
				dk_ioc.dki_length = disk_info.dki_capacity - 2 -
				    dk_ioc.dki_lba;
			dk_ioc.dki_length *= disk_info.dki_lbsize;
			if (dk_ioc.dki_length >
			    ((len_t)label_len - sizeof (*dk_ioc.dki_data))) {
				rval = VT_EINVAL;
			} else {
				/*
				 * read GUID partition entry array
				 */
				rval = efi_ioctl(fd, DKIOCGETEFI, &dk_ioc);
			}
		}

	} else if (rval == 0) {

		dk_ioc.dki_lba = LE_64(efi->efi_gpt_PartitionEntryLBA);
		/* LINTED */
		dk_ioc.dki_data = (efi_gpt_t *)((char *)dk_ioc.dki_data
		    + disk_info.dki_lbsize);
		dk_ioc.dki_length = label_len - disk_info.dki_lbsize;
		rval = efi_ioctl(fd, DKIOCGETEFI, &dk_ioc);

	} else if (vdc_flag && rval == VT_ERROR && errno == EINVAL) {
		/*
		 * When the device is a LDoms virtual disk, the DKIOCGETEFI
		 * ioctl can fail with EINVAL if the virtual disk backend
		 * is a ZFS volume serviced by a domain running an old version
		 * of Solaris. This is because the DKIOCGETEFI ioctl was
		 * initially incorrectly implemented for a ZFS volume and it
		 * expected the GPT and GPE to be retrieved with a single ioctl.
		 * So we try to read the GPT and the GPE using that old style
		 * ioctl.
		 */
		dk_ioc.dki_lba = 1;
		dk_ioc.dki_length = label_len;
		rval = check_label(fd, &dk_ioc);
	}

	if (rval < 0) {
		free(efi);
		return (rval);
	}

	/* LINTED -- always longlong aligned */
	efi_parts = (efi_gpe_t *)(((char *)efi) + disk_info.dki_lbsize);

	/*
	 * Assemble this into a "dk_gpt" struct for easier
	 * digestibility by applications.
	 */
	vtoc->efi_version = LE_32(efi->efi_gpt_Revision);
	vtoc->efi_nparts = LE_32(efi->efi_gpt_NumberOfPartitionEntries);
	vtoc->efi_part_size = LE_32(efi->efi_gpt_SizeOfPartitionEntry);
	vtoc->efi_lbasize = disk_info.dki_lbsize;
	vtoc->efi_last_lba = disk_info.dki_capacity - 1;
	vtoc->efi_first_u_lba = LE_64(efi->efi_gpt_FirstUsableLBA);
	vtoc->efi_last_u_lba = LE_64(efi->efi_gpt_LastUsableLBA);
	vtoc->efi_altern_lba = LE_64(efi->efi_gpt_AlternateLBA);
	UUID_LE_CONVERT(vtoc->efi_disk_uguid, efi->efi_gpt_DiskGUID);

	/*
	 * If the array the user passed in is too small, set the length
	 * to what it needs to be and return
	 */
	if (user_length < vtoc->efi_nparts) {
		return (VT_EINVAL);
	}

	for (i = 0; i < vtoc->efi_nparts; i++) {

		UUID_LE_CONVERT(vtoc->efi_parts[i].p_guid,
		    efi_parts[i].efi_gpe_PartitionTypeGUID);

		for (j = 0;
		    j < sizeof (conversion_array)
		    / sizeof (struct uuid_to_ptag); j++) {

			if (bcmp(&vtoc->efi_parts[i].p_guid,
			    &conversion_array[j].uuid,
			    sizeof (struct uuid)) == 0) {
				vtoc->efi_parts[i].p_tag = j;
				break;
			}
		}
		if (vtoc->efi_parts[i].p_tag == V_UNASSIGNED)
			continue;
		vtoc->efi_parts[i].p_flag =
		    LE_16(efi_parts[i].efi_gpe_Attributes.PartitionAttrs);
		vtoc->efi_parts[i].p_start =
		    LE_64(efi_parts[i].efi_gpe_StartingLBA);
		vtoc->efi_parts[i].p_size =
		    LE_64(efi_parts[i].efi_gpe_EndingLBA) -
		    vtoc->efi_parts[i].p_start + 1;
		for (j = 0; j < EFI_PART_NAME_LEN; j++) {
			vtoc->efi_parts[i].p_name[j] =
			    (uchar_t)LE_16(
			    efi_parts[i].efi_gpe_PartitionName[j]);
		}

		UUID_LE_CONVERT(vtoc->efi_parts[i].p_uguid,
		    efi_parts[i].efi_gpe_UniquePartitionGUID);
	}
	free(efi);

	return (dki_info.dki_partition);
}

/* writes a "protective" MBR */
static int
write_pmbr(int fd, struct dk_gpt *vtoc)
{
	dk_efi_t	dk_ioc;
	struct mboot	mb;
	uchar_t		*cp;
	diskaddr_t	size_in_lba;
	uchar_t		*buf;
	int		len;

	len = (vtoc->efi_lbasize == 0) ? sizeof (mb) : vtoc->efi_lbasize;
	if (posix_memalign((void **)&buf, len, len))
		return (VT_ERROR);

	/*
	 * Preserve any boot code and disk signature if the first block is
	 * already an MBR.
	 */
	memset(buf, 0, len);
	dk_ioc.dki_lba = 0;
	dk_ioc.dki_length = len;
	/* LINTED -- always longlong aligned */
	dk_ioc.dki_data = (efi_gpt_t *)buf;
	if (efi_ioctl(fd, DKIOCGETEFI, &dk_ioc) == -1) {
		(void *) memcpy(&mb, buf, sizeof (mb));
		bzero(&mb, sizeof (mb));
		mb.signature = LE_16(MBB_MAGIC);
	} else {
		(void *) memcpy(&mb, buf, sizeof (mb));
		if (mb.signature != LE_16(MBB_MAGIC)) {
			bzero(&mb, sizeof (mb));
			mb.signature = LE_16(MBB_MAGIC);
		}
	}

	bzero(&mb.parts, sizeof (mb.parts));
	cp = (uchar_t *)&mb.parts[0];
	/* bootable or not */
	*cp++ = 0;
	/* beginning CHS; 0xffffff if not representable */
	*cp++ = 0xff;
	*cp++ = 0xff;
	*cp++ = 0xff;
	/* OS type */
	*cp++ = EFI_PMBR;
	/* ending CHS; 0xffffff if not representable */
	*cp++ = 0xff;
	*cp++ = 0xff;
	*cp++ = 0xff;
	/* starting LBA: 1 (little endian format) by EFI definition */
	*cp++ = 0x01;
	*cp++ = 0x00;
	*cp++ = 0x00;
	*cp++ = 0x00;
	/* ending LBA: last block on the disk (little endian format) */
	size_in_lba = vtoc->efi_last_lba;
	if (size_in_lba < 0xffffffff) {
		*cp++ = (size_in_lba & 0x000000ff);
		*cp++ = (size_in_lba & 0x0000ff00) >> 8;
		*cp++ = (size_in_lba & 0x00ff0000) >> 16;
		*cp++ = (size_in_lba & 0xff000000) >> 24;
	} else {
		*cp++ = 0xff;
		*cp++ = 0xff;
		*cp++ = 0xff;
		*cp++ = 0xff;
	}

	(void *) memcpy(buf, &mb, sizeof (mb));
	/* LINTED -- always longlong aligned */
	dk_ioc.dki_data = (efi_gpt_t *)buf;
	dk_ioc.dki_lba = 0;
	dk_ioc.dki_length = len;
	if (efi_ioctl(fd, DKIOCSETEFI, &dk_ioc) == -1) {
		free(buf);
		switch (errno) {
		case EIO:
			return (VT_EIO);
		case EINVAL:
			return (VT_EINVAL);
		default:
			return (VT_ERROR);
		}
	}
	free(buf);
	return (0);
}

/* make sure the user specified something reasonable */
static int
check_input(struct dk_gpt *vtoc)
{
	int			resv_part = -1;
	int			i, j;
	diskaddr_t		istart, jstart, isize, jsize, endsect;

	/*
	 * Sanity-check the input (make sure no partitions overlap)
	 */
	for (i = 0; i < vtoc->efi_nparts; i++) {
		/* It can't be unassigned and have an actual size */
		if ((vtoc->efi_parts[i].p_tag == V_UNASSIGNED) &&
		    (vtoc->efi_parts[i].p_size != 0)) {
			if (efi_debug) {
				(void) fprintf(stderr, "partition %d is "
				    "\"unassigned\" but has a size of %llu",
				    i, vtoc->efi_parts[i].p_size);
			}
			return (VT_EINVAL);
		}
		if (vtoc->efi_parts[i].p_tag == V_UNASSIGNED) {
			if (uuid_is_null((uchar_t *)&vtoc->efi_parts[i].p_guid))
				continue;
			/* we have encountered an unknown uuid */
			vtoc->efi_parts[i].p_tag = 0xff;
		}
		if (vtoc->efi_parts[i].p_tag == V_RESERVED) {
			if (resv_part != -1) {
				if (efi_debug) {
					(void) fprintf(stderr, "found "
					    "duplicate reserved partition "
					    "at %d\n", i);
				}
				return (VT_EINVAL);
			}
			resv_part = i;
		}
		if ((vtoc->efi_parts[i].p_start < vtoc->efi_first_u_lba) ||
		    (vtoc->efi_parts[i].p_start > vtoc->efi_last_u_lba)) {
			if (efi_debug) {
				(void) fprintf(stderr,
				    "Partition %d starts at %llu.  ",
				    i,
				    vtoc->efi_parts[i].p_start);
				(void) fprintf(stderr,
				    "It must be between %llu and %llu.\n",
				    vtoc->efi_first_u_lba,
				    vtoc->efi_last_u_lba);
			}
			return (VT_EINVAL);
		}
		if ((vtoc->efi_parts[i].p_start +
		    vtoc->efi_parts[i].p_size <
		    vtoc->efi_first_u_lba) ||
		    (vtoc->efi_parts[i].p_start +
		    vtoc->efi_parts[i].p_size >
		    vtoc->efi_last_u_lba + 1)) {
			if (efi_debug) {
				(void) fprintf(stderr,
				    "Partition %d ends at %llu.  ",
				    i,
				    vtoc->efi_parts[i].p_start +
				    vtoc->efi_parts[i].p_size);
				(void) fprintf(stderr,
				    "It must be between %llu and %llu.\n",
				    vtoc->efi_first_u_lba,
				    vtoc->efi_last_u_lba);
			}
			return (VT_EINVAL);
		}

		for (j = 0; j < vtoc->efi_nparts; j++) {
			isize = vtoc->efi_parts[i].p_size;
			jsize = vtoc->efi_parts[j].p_size;
			istart = vtoc->efi_parts[i].p_start;
			jstart = vtoc->efi_parts[j].p_start;
			if ((i != j) && (isize != 0) && (jsize != 0)) {
				endsect = jstart + jsize -1;
				if ((jstart <= istart) &&
				    (istart <= endsect)) {
					if (efi_debug) {
						(void) fprintf(stderr,
						    "Partition %d overlaps "
						    "partition %d.", i, j);
					}
					return (VT_EINVAL);
				}
			}
		}
	}
	/* just a warning for now */
	if ((resv_part == -1) && efi_debug) {
		(void) fprintf(stderr,
		    "no reserved partition found\n");
	}
	return (0);
}

/*
 * add all the unallocated space to the current label
 */
int
efi_use_whole_disk(int fd)
{
	struct dk_gpt		*efi_label;
	int			rval;
	int			i;
	uint_t			phy_last_slice = 0;
	diskaddr_t		pl_start = 0;
	diskaddr_t		pl_size;

	rval = efi_alloc_and_read(fd, &efi_label);
	if (rval < 0) {
		return (rval);
	}

	/* find the last physically non-zero partition */
	for (i = 0; i < efi_label->efi_nparts - 2; i ++) {
		if (pl_start < efi_label->efi_parts[i].p_start) {
			pl_start = efi_label->efi_parts[i].p_start;
			phy_last_slice = i;
		}
	}
	pl_size = efi_label->efi_parts[phy_last_slice].p_size;

	/*
	 * If alter_lba is 1, we are using the backup label.
	 * Since we can locate the backup label by disk capacity,
	 * there must be no unallocated space.
	 */
	if ((efi_label->efi_altern_lba == 1) || (efi_label->efi_altern_lba
	    >= efi_label->efi_last_lba)) {
		if (efi_debug) {
			(void) fprintf(stderr,
			    "efi_use_whole_disk: requested space not found\n");
		}
		efi_free(efi_label);
		return (VT_ENOSPC);
	}

	/*
	 * If there is space between the last physically non-zero partition
	 * and the reserved partition, just add the unallocated space to this
	 * area. Otherwise, the unallocated space is added to the last
	 * physically non-zero partition.
	 */
	if (pl_start + pl_size - 1 == efi_label->efi_last_u_lba -
	    EFI_MIN_RESV_SIZE) {
		efi_label->efi_parts[phy_last_slice].p_size +=
		    efi_label->efi_last_lba - efi_label->efi_altern_lba;
	}

	/*
	 * Move the reserved partition. There is currently no data in
	 * here except fabricated devids (which get generated via
	 * efi_write()). So there is no need to copy data.
	 */
	efi_label->efi_parts[efi_label->efi_nparts - 1].p_start +=
	    efi_label->efi_last_lba - efi_label->efi_altern_lba;
	efi_label->efi_last_u_lba += efi_label->efi_last_lba
	    - efi_label->efi_altern_lba;

	rval = efi_write(fd, efi_label);
	if (rval < 0) {
		if (efi_debug) {
			(void) fprintf(stderr,
			    "efi_use_whole_disk:fail to write label, rval=%d\n",
			    rval);
		}
		efi_free(efi_label);
		return (rval);
	}

	efi_free(efi_label);
	return (0);
}


/*
 * write EFI label and backup label
 */
int
efi_write(int fd, struct dk_gpt *vtoc)
{
	dk_efi_t		dk_ioc;
	efi_gpt_t		*efi;
	efi_gpe_t		*efi_parts;
	int			i, j;
	struct dk_cinfo		dki_info;
	int			rval;
	int			md_flag = 0;
	int			nblocks;
	diskaddr_t		lba_backup_gpt_hdr;

	if ((rval = efi_get_info(fd, &dki_info)) != 0)
		return rval;

	/* check if we are dealing wih a metadevice */
	if ((strncmp(dki_info.dki_cname, "pseudo", 7) == 0) &&
	    (strncmp(dki_info.dki_dname, "md", 3) == 0)) {
		md_flag = 1;
	}

	if (check_input(vtoc)) {
		/*
		 * not valid; if it's a metadevice just pass it down
		 * because SVM will do its own checking
		 */
		if (md_flag == 0) {
			return (VT_EINVAL);
		}
	}

	dk_ioc.dki_lba = 1;
	if (NBLOCKS(vtoc->efi_nparts, vtoc->efi_lbasize) < 34) {
		dk_ioc.dki_length = EFI_MIN_ARRAY_SIZE + vtoc->efi_lbasize;
	} else {
		dk_ioc.dki_length = NBLOCKS(vtoc->efi_nparts,
		    vtoc->efi_lbasize) *
		    vtoc->efi_lbasize;
	}

	/*
	 * the number of blocks occupied by GUID partition entry array
	 */
	nblocks = dk_ioc.dki_length / vtoc->efi_lbasize - 1;

	/*
	 * Backup GPT header is located on the block after GUID
	 * partition entry array. Here, we calculate the address
	 * for backup GPT header.
	 */
	lba_backup_gpt_hdr = vtoc->efi_last_u_lba + 1 + nblocks;
	if (posix_memalign((void **)&dk_ioc.dki_data,
		           vtoc->efi_lbasize, dk_ioc.dki_length))
		return (VT_ERROR);

	memset(dk_ioc.dki_data, 0, dk_ioc.dki_length);
	efi = dk_ioc.dki_data;

	/* stuff user's input into EFI struct */
	efi->efi_gpt_Signature = LE_64(EFI_SIGNATURE);
	efi->efi_gpt_Revision = LE_32(vtoc->efi_version); /* 0x02000100 */
	efi->efi_gpt_HeaderSize = LE_32(sizeof (struct efi_gpt));
	efi->efi_gpt_Reserved1 = 0;
	efi->efi_gpt_MyLBA = LE_64(1ULL);
	efi->efi_gpt_AlternateLBA = LE_64(lba_backup_gpt_hdr);
	efi->efi_gpt_FirstUsableLBA = LE_64(vtoc->efi_first_u_lba);
	efi->efi_gpt_LastUsableLBA = LE_64(vtoc->efi_last_u_lba);
	efi->efi_gpt_PartitionEntryLBA = LE_64(2ULL);
	efi->efi_gpt_NumberOfPartitionEntries = LE_32(vtoc->efi_nparts);
	efi->efi_gpt_SizeOfPartitionEntry = LE_32(sizeof (struct efi_gpe));
	UUID_LE_CONVERT(efi->efi_gpt_DiskGUID, vtoc->efi_disk_uguid);

	/* LINTED -- always longlong aligned */
	efi_parts = (efi_gpe_t *)((char *)dk_ioc.dki_data + vtoc->efi_lbasize);

	for (i = 0; i < vtoc->efi_nparts; i++) {
		for (j = 0;
		    j < sizeof (conversion_array) /
		    sizeof (struct uuid_to_ptag); j++) {

			if (vtoc->efi_parts[i].p_tag == j) {
				UUID_LE_CONVERT(
				    efi_parts[i].efi_gpe_PartitionTypeGUID,
				    conversion_array[j].uuid);
				break;
			}
		}

		if (j == sizeof (conversion_array) /
		    sizeof (struct uuid_to_ptag)) {
			/*
			 * If we didn't have a matching uuid match, bail here.
			 * Don't write a label with unknown uuid.
			 */
			if (efi_debug) {
				(void) fprintf(stderr,
				    "Unknown uuid for p_tag %d\n",
				    vtoc->efi_parts[i].p_tag);
			}
			return (VT_EINVAL);
		}

		/* Zero's should be written for empty partitions */
		if (vtoc->efi_parts[i].p_tag == V_UNASSIGNED)
			continue;

		efi_parts[i].efi_gpe_StartingLBA =
		    LE_64(vtoc->efi_parts[i].p_start);
		efi_parts[i].efi_gpe_EndingLBA =
		    LE_64(vtoc->efi_parts[i].p_start +
		    vtoc->efi_parts[i].p_size - 1);
		efi_parts[i].efi_gpe_Attributes.PartitionAttrs =
		    LE_16(vtoc->efi_parts[i].p_flag);
		for (j = 0; j < EFI_PART_NAME_LEN; j++) {
			efi_parts[i].efi_gpe_PartitionName[j] =
			    LE_16((ushort_t)vtoc->efi_parts[i].p_name[j]);
		}
		if ((vtoc->efi_parts[i].p_tag != V_UNASSIGNED) &&
		    uuid_is_null((uchar_t *)&vtoc->efi_parts[i].p_uguid)) {
			(void) uuid_generate((uchar_t *)
			    &vtoc->efi_parts[i].p_uguid);
		}
		bcopy(&vtoc->efi_parts[i].p_uguid,
		    &efi_parts[i].efi_gpe_UniquePartitionGUID,
		    sizeof (uuid_t));
	}
	efi->efi_gpt_PartitionEntryArrayCRC32 =
	    LE_32(efi_crc32((unsigned char *)efi_parts,
	    vtoc->efi_nparts * (int)sizeof (struct efi_gpe)));
	efi->efi_gpt_HeaderCRC32 =
	    LE_32(efi_crc32((unsigned char *)efi, sizeof (struct efi_gpt)));

	if (efi_ioctl(fd, DKIOCSETEFI, &dk_ioc) == -1) {
		free(dk_ioc.dki_data);
		switch (errno) {
		case EIO:
			return (VT_EIO);
		case EINVAL:
			return (VT_EINVAL);
		default:
			return (VT_ERROR);
		}
	}
	/* if it's a metadevice we're done */
	if (md_flag) {
		free(dk_ioc.dki_data);
		return (0);
	}

	/* write backup partition array */
	dk_ioc.dki_lba = vtoc->efi_last_u_lba + 1;
	dk_ioc.dki_length -= vtoc->efi_lbasize;
	/* LINTED */
	dk_ioc.dki_data = (efi_gpt_t *)((char *)dk_ioc.dki_data +
	    vtoc->efi_lbasize);

	if (efi_ioctl(fd, DKIOCSETEFI, &dk_ioc) == -1) {
		/*
		 * we wrote the primary label okay, so don't fail
		 */
		if (efi_debug) {
			(void) fprintf(stderr,
			    "write of backup partitions to block %llu "
			    "failed, errno %d\n",
			    vtoc->efi_last_u_lba + 1,
			    errno);
		}
	}
	/*
	 * now swap MyLBA and AlternateLBA fields and write backup
	 * partition table header
	 */
	dk_ioc.dki_lba = lba_backup_gpt_hdr;
	dk_ioc.dki_length = vtoc->efi_lbasize;
	/* LINTED */
	dk_ioc.dki_data = (efi_gpt_t *)((char *)dk_ioc.dki_data -
	    vtoc->efi_lbasize);
	efi->efi_gpt_AlternateLBA = LE_64(1ULL);
	efi->efi_gpt_MyLBA = LE_64(lba_backup_gpt_hdr);
	efi->efi_gpt_PartitionEntryLBA = LE_64(vtoc->efi_last_u_lba + 1);
	efi->efi_gpt_HeaderCRC32 = 0;
	efi->efi_gpt_HeaderCRC32 =
	    LE_32(efi_crc32((unsigned char *)dk_ioc.dki_data,
	    sizeof (struct efi_gpt)));

	if (efi_ioctl(fd, DKIOCSETEFI, &dk_ioc) == -1) {
		if (efi_debug) {
			(void) fprintf(stderr,
			    "write of backup header to block %llu failed, "
			    "errno %d\n",
			    lba_backup_gpt_hdr,
			    errno);
		}
	}
	/* write the PMBR */
	(void) write_pmbr(fd, vtoc);
	free(dk_ioc.dki_data);

#if defined(__linux__)
	rval = efi_rescan(fd);
	if (rval)
		return (VT_ERROR);
#endif

	return (0);
}

void
efi_free(struct dk_gpt *ptr)
{
	free(ptr);
}

/*
 * Input: File descriptor
 * Output: 1 if disk has an EFI label, or > 2TB with no VTOC or legacy MBR.
 * Otherwise 0.
 */
int
efi_type(int fd)
{
#if 0
	struct vtoc vtoc;
	struct extvtoc extvtoc;

	if (ioctl(fd, DKIOCGEXTVTOC, &extvtoc) == -1) {
		if (errno == ENOTSUP)
			return (1);
		else if (errno == ENOTTY) {
			if (ioctl(fd, DKIOCGVTOC, &vtoc) == -1)
				if (errno == ENOTSUP)
					return (1);
		}
	}
	return (0);
#else
	return (ENOSYS);
#endif
}

void
efi_err_check(struct dk_gpt *vtoc)
{
	int			resv_part = -1;
	int			i, j;
	diskaddr_t		istart, jstart, isize, jsize, endsect;
	int			overlap = 0;

	/*
	 * make sure no partitions overlap
	 */
	for (i = 0; i < vtoc->efi_nparts; i++) {
		/* It can't be unassigned and have an actual size */
		if ((vtoc->efi_parts[i].p_tag == V_UNASSIGNED) &&
		    (vtoc->efi_parts[i].p_size != 0)) {
			(void) fprintf(stderr,
			    "partition %d is \"unassigned\" but has a size "
			    "of %llu\n", i, vtoc->efi_parts[i].p_size);
		}
		if (vtoc->efi_parts[i].p_tag == V_UNASSIGNED) {
			continue;
		}
		if (vtoc->efi_parts[i].p_tag == V_RESERVED) {
			if (resv_part != -1) {
				(void) fprintf(stderr,
				    "found duplicate reserved partition at "
				    "%d\n", i);
			}
			resv_part = i;
			if (vtoc->efi_parts[i].p_size != EFI_MIN_RESV_SIZE)
				(void) fprintf(stderr,
				    "Warning: reserved partition size must "
				    "be %d sectors\n", EFI_MIN_RESV_SIZE);
		}
		if ((vtoc->efi_parts[i].p_start < vtoc->efi_first_u_lba) ||
		    (vtoc->efi_parts[i].p_start > vtoc->efi_last_u_lba)) {
			(void) fprintf(stderr,
			    "Partition %d starts at %llu\n",
			    i,
			    vtoc->efi_parts[i].p_start);
			(void) fprintf(stderr,
			    "It must be between %llu and %llu.\n",
			    vtoc->efi_first_u_lba,
			    vtoc->efi_last_u_lba);
		}
		if ((vtoc->efi_parts[i].p_start +
		    vtoc->efi_parts[i].p_size <
		    vtoc->efi_first_u_lba) ||
		    (vtoc->efi_parts[i].p_start +
		    vtoc->efi_parts[i].p_size >
		    vtoc->efi_last_u_lba + 1)) {
			(void) fprintf(stderr,
			    "Partition %d ends at %llu\n",
			    i,
			    vtoc->efi_parts[i].p_start +
			    vtoc->efi_parts[i].p_size);
			(void) fprintf(stderr,
			    "It must be between %llu and %llu.\n",
			    vtoc->efi_first_u_lba,
			    vtoc->efi_last_u_lba);
		}

		for (j = 0; j < vtoc->efi_nparts; j++) {
			isize = vtoc->efi_parts[i].p_size;
			jsize = vtoc->efi_parts[j].p_size;
			istart = vtoc->efi_parts[i].p_start;
			jstart = vtoc->efi_parts[j].p_start;
			if ((i != j) && (isize != 0) && (jsize != 0)) {
				endsect = jstart + jsize -1;
				if ((jstart <= istart) &&
				    (istart <= endsect)) {
					if (!overlap) {
					(void) fprintf(stderr,
					    "label error: EFI Labels do not "
					    "support overlapping partitions\n");
					}
					(void) fprintf(stderr,
					    "Partition %d overlaps partition "
					    "%d.\n", i, j);
					overlap = 1;
				}
			}
		}
	}
	/* make sure there is a reserved partition */
	if (resv_part == -1) {
		(void) fprintf(stderr,
		    "no reserved partition found\n");
	}
}

/*
 * We need to get information necessary to construct a *new* efi
 * label type
 */
int
efi_auto_sense(int fd, struct dk_gpt **vtoc)
{

	int	i;

	/*
	 * Now build the default partition table
	 */
	if (efi_alloc_and_init(fd, EFI_NUMPAR, vtoc) != 0) {
		if (efi_debug) {
			(void) fprintf(stderr, "efi_alloc_and_init failed.\n");
		}
		return (-1);
	}

	for (i = 0; i < MIN((*vtoc)->efi_nparts, V_NUMPAR); i++) {
		(*vtoc)->efi_parts[i].p_tag = default_vtoc_map[i].p_tag;
		(*vtoc)->efi_parts[i].p_flag = default_vtoc_map[i].p_flag;
		(*vtoc)->efi_parts[i].p_start = 0;
		(*vtoc)->efi_parts[i].p_size = 0;
	}
	/*
	 * Make constants first
	 * and variable partitions later
	 */

	/* root partition - s0 128 MB */
	(*vtoc)->efi_parts[0].p_start = 34;
	(*vtoc)->efi_parts[0].p_size = 262144;

	/* partition - s1  128 MB */
	(*vtoc)->efi_parts[1].p_start = 262178;
	(*vtoc)->efi_parts[1].p_size = 262144;

	/* partition -s2 is NOT the Backup disk */
	(*vtoc)->efi_parts[2].p_tag = V_UNASSIGNED;

	/* partition -s6 /usr partition - HOG */
	(*vtoc)->efi_parts[6].p_start = 524322;
	(*vtoc)->efi_parts[6].p_size = (*vtoc)->efi_last_u_lba - 524322
	    - (1024 * 16);

	/* efi reserved partition - s9 16K */
	(*vtoc)->efi_parts[8].p_start = (*vtoc)->efi_last_u_lba - (1024 * 16);
	(*vtoc)->efi_parts[8].p_size = (1024 * 16);
	(*vtoc)->efi_parts[8].p_tag = V_RESERVED;
	return (0);
}<|MERGE_RESOLUTION|>--- conflicted
+++ resolved
@@ -191,11 +191,7 @@
 			      &dki_info->dki_partition);
 	} else if ((strncmp(dev_path, "/dev/dm-", 8) == 0)) {
 		strcpy(dki_info->dki_cname, "pseudo");
-<<<<<<< HEAD
-		dki_info->dki_ctype = DKC_MD;
-=======
 		dki_info->dki_ctype = DKC_VBD;
->>>>>>> 8cfd186d
 		rval = sscanf(dev_path, "/dev/%[a-zA-Z0-9-]p%hu",
 			      dki_info->dki_dname,
 			      &dki_info->dki_partition);
@@ -285,12 +281,7 @@
 
 	if ((dki_info.dki_ctype == DKC_PCMCIA_MEM) ||
 	    (dki_info.dki_ctype == DKC_VBD) ||
-<<<<<<< HEAD
-	    (dki_info.dki_ctype == DKC_UNKNOWN) ||
-	    (dki_info.dki_ctype == DKC_MD))
-=======
 	    (dki_info.dki_ctype == DKC_UNKNOWN))
->>>>>>> 8cfd186d
 		return (-1);
 #endif
 
