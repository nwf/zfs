--- conflicted
+++ resolved
@@ -26,11 +26,6 @@
 #ifndef	_LIBNVPAIR_H
 #define	_LIBNVPAIR_H
 
-<<<<<<< HEAD
-
-
-=======
->>>>>>> 957b7b41
 #include <sys/nvpair.h>
 #include <stdlib.h>
 #include <stdio.h>
