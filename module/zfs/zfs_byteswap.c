--- conflicted
+++ resolved
@@ -194,15 +194,11 @@
 	} else {
 		zfs_oldace_byteswap((ace_t *)&zp->zp_acl.z_ace_data[0],
 		    ACE_SLOT_CNT);
-<<<<<<< HEAD
+	}
 }
 
 #if defined(_KERNEL) && defined(HAVE_SPL)
 EXPORT_SYMBOL(zfs_oldacl_byteswap);
 EXPORT_SYMBOL(zfs_acl_byteswap);
 EXPORT_SYMBOL(zfs_znode_byteswap);
-#endif
-=======
-	}
-}
->>>>>>> 8684f3ea
+#endif