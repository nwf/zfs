/*
 * CDDL HEADER START
 *
 * The contents of this file are subject to the terms of the
 * Common Development and Distribution License (the "License").
 * You may not use this file except in compliance with the License.
 *
 * You can obtain a copy of the license at usr/src/OPENSOLARIS.LICENSE
 * or http://www.opensolaris.org/os/licensing.
 * See the License for the specific language governing permissions
 * and limitations under the License.
 *
 * When distributing Covered Code, include this CDDL HEADER in each
 * file and include the License file at usr/src/OPENSOLARIS.LICENSE.
 * If applicable, add the following below this CDDL HEADER, with the
 * fields enclosed by brackets "[]" replaced with your own identifying
 * information: Portions Copyright [yyyy] [name of copyright owner]
 *
 * CDDL HEADER END
 */

/*
 * Copyright 2009 Sun Microsystems, Inc.  All rights reserved.
 * Use is subject to license terms.
 */

/*
 * This file contains all the routines used when modifying on-disk SPA state.
 * This includes opening, importing, destroying, exporting a pool, and syncing a
 * pool.
 */

#include <sys/zfs_context.h>
#include <sys/fm/fs/zfs.h>
#include <sys/spa_impl.h>
#include <sys/zio.h>
#include <sys/zio_checksum.h>
#include <sys/zio_compress.h>
#include <sys/dmu.h>
#include <sys/dmu_tx.h>
#include <sys/zap.h>
#include <sys/zil.h>
#include <sys/vdev_impl.h>
#include <sys/metaslab.h>
#include <sys/uberblock_impl.h>
#include <sys/txg.h>
#include <sys/avl.h>
#include <sys/dmu_traverse.h>
#include <sys/dmu_objset.h>
#include <sys/unique.h>
#include <sys/dsl_pool.h>
#include <sys/dsl_dataset.h>
#include <sys/dsl_dir.h>
#include <sys/dsl_prop.h>
#include <sys/dsl_synctask.h>
#include <sys/fs/zfs.h>
#include <sys/arc.h>
#include <sys/callb.h>
#include <sys/systeminfo.h>
#include <sys/sunddi.h>
#include <sys/spa_boot.h>
#include <sys/zfs_ioctl.h>

#ifdef	_KERNEL
#include <sys/zone.h>
#endif	/* _KERNEL */

#include "zfs_prop.h"
#include "zfs_comutil.h"

enum zti_modes {
	zti_mode_fixed,			/* value is # of threads (min 1) */
	zti_mode_online_percent,	/* value is % of online CPUs */
	zti_mode_tune,			/* fill from zio_taskq_tune_* */
	zti_nmodes
};

#define	ZTI_THREAD_FIX(n)	{ zti_mode_fixed, (n) }
#define	ZTI_THREAD_PCT(n)	{ zti_mode_online_percent, (n) }
#define	ZTI_THREAD_TUNE		{ zti_mode_tune, 0 }

#define	ZTI_THREAD_ONE		ZTI_THREAD_FIX(1)

typedef struct zio_taskq_info {
	const char *zti_name;
	struct {
		enum zti_modes zti_mode;
		uint_t zti_value;
	} zti_nthreads[ZIO_TASKQ_TYPES];
} zio_taskq_info_t;

static const char *const zio_taskq_types[ZIO_TASKQ_TYPES] = {
				"issue",		"intr"
};

const zio_taskq_info_t zio_taskqs[ZIO_TYPES] = {
	/*			ISSUE			INTR		*/
	{ "spa_zio_null",	{ ZTI_THREAD_ONE,	ZTI_THREAD_ONE } },
	{ "spa_zio_read",	{ ZTI_THREAD_FIX(8),	ZTI_THREAD_TUNE } },
	{ "spa_zio_write",	{ ZTI_THREAD_TUNE,	ZTI_THREAD_FIX(8) } },
	{ "spa_zio_free",	{ ZTI_THREAD_ONE,	ZTI_THREAD_ONE } },
	{ "spa_zio_claim",	{ ZTI_THREAD_ONE,	ZTI_THREAD_ONE } },
	{ "spa_zio_ioctl",	{ ZTI_THREAD_ONE,	ZTI_THREAD_ONE } },
};

enum zti_modes zio_taskq_tune_mode = zti_mode_online_percent;
uint_t zio_taskq_tune_value = 80;	/* #threads = 80% of # online CPUs */

static void spa_sync_props(void *arg1, void *arg2, cred_t *cr, dmu_tx_t *tx);
static boolean_t spa_has_active_shared_spare(spa_t *spa);

/*
 * ==========================================================================
 * SPA properties routines
 * ==========================================================================
 */

/*
 * Add a (source=src, propname=propval) list to an nvlist.
 */
static void
spa_prop_add_list(nvlist_t *nvl, zpool_prop_t prop, char *strval,
    uint64_t intval, zprop_source_t src)
{
	const char *propname = zpool_prop_to_name(prop);
	nvlist_t *propval;

	VERIFY(nvlist_alloc(&propval, NV_UNIQUE_NAME, KM_SLEEP) == 0);
	VERIFY(nvlist_add_uint64(propval, ZPROP_SOURCE, src) == 0);

	if (strval != NULL)
		VERIFY(nvlist_add_string(propval, ZPROP_VALUE, strval) == 0);
	else
		VERIFY(nvlist_add_uint64(propval, ZPROP_VALUE, intval) == 0);

	VERIFY(nvlist_add_nvlist(nvl, propname, propval) == 0);
	nvlist_free(propval);
}

/*
 * Get property values from the spa configuration.
 */
static void
spa_prop_get_config(spa_t *spa, nvlist_t **nvp)
{
	uint64_t size;
	uint64_t used;
	uint64_t cap, version;
	zprop_source_t src = ZPROP_SRC_NONE;
	spa_config_dirent_t *dp;

	ASSERT(MUTEX_HELD(&spa->spa_props_lock));

	if (spa->spa_root_vdev != NULL) {
		size = spa_get_space(spa);
		used = spa_get_alloc(spa);
		spa_prop_add_list(*nvp, ZPOOL_PROP_NAME, spa_name(spa), 0, src);
		spa_prop_add_list(*nvp, ZPOOL_PROP_SIZE, NULL, size, src);
		spa_prop_add_list(*nvp, ZPOOL_PROP_USED, NULL, used, src);
		spa_prop_add_list(*nvp, ZPOOL_PROP_AVAILABLE, NULL,
		    size - used, src);

		cap = (size == 0) ? 0 : (used * 100 / size);
		spa_prop_add_list(*nvp, ZPOOL_PROP_CAPACITY, NULL, cap, src);

		spa_prop_add_list(*nvp, ZPOOL_PROP_HEALTH, NULL,
		    spa->spa_root_vdev->vdev_state, src);

		version = spa_version(spa);
		if (version == zpool_prop_default_numeric(ZPOOL_PROP_VERSION))
			src = ZPROP_SRC_DEFAULT;
		else
			src = ZPROP_SRC_LOCAL;
		spa_prop_add_list(*nvp, ZPOOL_PROP_VERSION, NULL, version, src);
	}

	spa_prop_add_list(*nvp, ZPOOL_PROP_GUID, NULL, spa_guid(spa), src);

	if (spa->spa_root != NULL)
		spa_prop_add_list(*nvp, ZPOOL_PROP_ALTROOT, spa->spa_root,
		    0, ZPROP_SRC_LOCAL);

	if ((dp = list_head(&spa->spa_config_list)) != NULL) {
		if (dp->scd_path == NULL) {
			spa_prop_add_list(*nvp, ZPOOL_PROP_CACHEFILE,
			    "none", 0, ZPROP_SRC_LOCAL);
		} else if (strcmp(dp->scd_path, spa_config_path) != 0) {
			spa_prop_add_list(*nvp, ZPOOL_PROP_CACHEFILE,
			    dp->scd_path, 0, ZPROP_SRC_LOCAL);
		}
	}
}

/*
 * Get zpool property values.
 */
int
spa_prop_get(spa_t *spa, nvlist_t **nvp)
{
	zap_cursor_t zc;
	zap_attribute_t za;
	objset_t *mos = spa->spa_meta_objset;
	int err;

	VERIFY(nvlist_alloc(nvp, NV_UNIQUE_NAME, KM_SLEEP) == 0);

	mutex_enter(&spa->spa_props_lock);

	/*
	 * Get properties from the spa config.
	 */
	spa_prop_get_config(spa, nvp);

	/* If no pool property object, no more prop to get. */
	if (spa->spa_pool_props_object == 0) {
		mutex_exit(&spa->spa_props_lock);
		return (0);
	}

	/*
	 * Get properties from the MOS pool property object.
	 */
	for (zap_cursor_init(&zc, mos, spa->spa_pool_props_object);
	    (err = zap_cursor_retrieve(&zc, &za)) == 0;
	    zap_cursor_advance(&zc)) {
		uint64_t intval = 0;
		char *strval = NULL;
		zprop_source_t src = ZPROP_SRC_DEFAULT;
		zpool_prop_t prop;

		if ((prop = zpool_name_to_prop(za.za_name)) == ZPROP_INVAL)
			continue;

		switch (za.za_integer_length) {
		case 8:
			/* integer property */
			if (za.za_first_integer !=
			    zpool_prop_default_numeric(prop))
				src = ZPROP_SRC_LOCAL;

			if (prop == ZPOOL_PROP_BOOTFS) {
				dsl_pool_t *dp;
				dsl_dataset_t *ds = NULL;

				dp = spa_get_dsl(spa);
				rw_enter(&dp->dp_config_rwlock, RW_READER);
				if (err = dsl_dataset_hold_obj(dp,
				    za.za_first_integer, FTAG, &ds)) {
					rw_exit(&dp->dp_config_rwlock);
					break;
				}

				strval = kmem_alloc(
				    MAXNAMELEN + strlen(MOS_DIR_NAME) + 1,
				    KM_SLEEP);
				dsl_dataset_name(ds, strval);
				dsl_dataset_rele(ds, FTAG);
				rw_exit(&dp->dp_config_rwlock);
			} else {
				strval = NULL;
				intval = za.za_first_integer;
			}

			spa_prop_add_list(*nvp, prop, strval, intval, src);

			if (strval != NULL)
				kmem_free(strval,
				    MAXNAMELEN + strlen(MOS_DIR_NAME) + 1);

			break;

		case 1:
			/* string property */
			strval = kmem_alloc(za.za_num_integers, KM_SLEEP);
			err = zap_lookup(mos, spa->spa_pool_props_object,
			    za.za_name, 1, za.za_num_integers, strval);
			if (err) {
				kmem_free(strval, za.za_num_integers);
				break;
			}
			spa_prop_add_list(*nvp, prop, strval, 0, src);
			kmem_free(strval, za.za_num_integers);
			break;

		default:
			break;
		}
	}
	zap_cursor_fini(&zc);
	mutex_exit(&spa->spa_props_lock);
out:
	if (err && err != ENOENT) {
		nvlist_free(*nvp);
		*nvp = NULL;
		return (err);
	}

	return (0);
}

/*
 * Validate the given pool properties nvlist and modify the list
 * for the property values to be set.
 */
static int
spa_prop_validate(spa_t *spa, nvlist_t *props)
{
	nvpair_t *elem;
	int error = 0, reset_bootfs = 0;
	uint64_t objnum;

	elem = NULL;
	while ((elem = nvlist_next_nvpair(props, elem)) != NULL) {
		zpool_prop_t prop;
		char *propname, *strval;
		uint64_t intval;
		objset_t *os;
		char *slash;

		propname = nvpair_name(elem);

		if ((prop = zpool_name_to_prop(propname)) == ZPROP_INVAL)
			return (EINVAL);

		switch (prop) {
		case ZPOOL_PROP_VERSION:
			error = nvpair_value_uint64(elem, &intval);
			if (!error &&
			    (intval < spa_version(spa) || intval > SPA_VERSION))
				error = EINVAL;
			break;

		case ZPOOL_PROP_DELEGATION:
		case ZPOOL_PROP_AUTOREPLACE:
		case ZPOOL_PROP_LISTSNAPS:
		case ZPOOL_PROP_AUTOEXPAND:
			error = nvpair_value_uint64(elem, &intval);
			if (!error && intval > 1)
				error = EINVAL;
			break;

		case ZPOOL_PROP_BOOTFS:
			/*
			 * If the pool version is less than SPA_VERSION_BOOTFS,
			 * or the pool is still being created (version == 0),
			 * the bootfs property cannot be set.
			 */
			if (spa_version(spa) < SPA_VERSION_BOOTFS) {
				error = ENOTSUP;
				break;
			}

			/*
			 * Make sure the vdev config is bootable
			 */
			if (!vdev_is_bootable(spa->spa_root_vdev)) {
				error = ENOTSUP;
				break;
			}

			reset_bootfs = 1;

			error = nvpair_value_string(elem, &strval);

			if (!error) {
				uint64_t compress;

				if (strval == NULL || strval[0] == '\0') {
					objnum = zpool_prop_default_numeric(
					    ZPOOL_PROP_BOOTFS);
					break;
				}

				if (error = dmu_objset_open(strval, DMU_OST_ZFS,
				    DS_MODE_USER | DS_MODE_READONLY, &os))
					break;

				/* We don't support gzip bootable datasets */
				if ((error = dsl_prop_get_integer(strval,
				    zfs_prop_to_name(ZFS_PROP_COMPRESSION),
				    &compress, NULL)) == 0 &&
				    !BOOTFS_COMPRESS_VALID(compress)) {
					error = ENOTSUP;
				} else {
					objnum = dmu_objset_id(os);
				}
				dmu_objset_close(os);
			}
			break;

		case ZPOOL_PROP_FAILUREMODE:
			error = nvpair_value_uint64(elem, &intval);
			if (!error && (intval < ZIO_FAILURE_MODE_WAIT ||
			    intval > ZIO_FAILURE_MODE_PANIC))
				error = EINVAL;

			/*
			 * This is a special case which only occurs when
			 * the pool has completely failed. This allows
			 * the user to change the in-core failmode property
			 * without syncing it out to disk (I/Os might
			 * currently be blocked). We do this by returning
			 * EIO to the caller (spa_prop_set) to trick it
			 * into thinking we encountered a property validation
			 * error.
			 */
			if (!error && spa_suspended(spa)) {
				spa->spa_failmode = intval;
				error = EIO;
			}
			break;

		case ZPOOL_PROP_CACHEFILE:
			if ((error = nvpair_value_string(elem, &strval)) != 0)
				break;

			if (strval[0] == '\0')
				break;

			if (strcmp(strval, "none") == 0)
				break;

			if (strval[0] != '/') {
				error = EINVAL;
				break;
			}

			slash = strrchr(strval, '/');
			ASSERT(slash != NULL);

			if (slash[1] == '\0' || strcmp(slash, "/.") == 0 ||
			    strcmp(slash, "/..") == 0)
				error = EINVAL;
			break;
		}

		if (error)
			break;
	}

	if (!error && reset_bootfs) {
		error = nvlist_remove(props,
		    zpool_prop_to_name(ZPOOL_PROP_BOOTFS), DATA_TYPE_STRING);

		if (!error) {
			error = nvlist_add_uint64(props,
			    zpool_prop_to_name(ZPOOL_PROP_BOOTFS), objnum);
		}
	}

	return (error);
}

void
spa_configfile_set(spa_t *spa, nvlist_t *nvp, boolean_t need_sync)
{
	char *cachefile;
	spa_config_dirent_t *dp;

	if (nvlist_lookup_string(nvp, zpool_prop_to_name(ZPOOL_PROP_CACHEFILE),
	    &cachefile) != 0)
		return;

	dp = kmem_alloc(sizeof (spa_config_dirent_t),
	    KM_SLEEP);

	if (cachefile[0] == '\0')
		dp->scd_path = spa_strdup(spa_config_path);
	else if (strcmp(cachefile, "none") == 0)
		dp->scd_path = NULL;
	else
		dp->scd_path = spa_strdup(cachefile);

	list_insert_head(&spa->spa_config_list, dp);
	if (need_sync)
		spa_async_request(spa, SPA_ASYNC_CONFIG_UPDATE);
}

int
spa_prop_set(spa_t *spa, nvlist_t *nvp)
{
	int error;
	nvpair_t *elem;
	boolean_t need_sync = B_FALSE;
	zpool_prop_t prop;

	if ((error = spa_prop_validate(spa, nvp)) != 0)
		return (error);

	elem = NULL;
	while ((elem = nvlist_next_nvpair(nvp, elem)) != NULL) {
		if ((prop = zpool_name_to_prop(
		    nvpair_name(elem))) == ZPROP_INVAL)
			return (EINVAL);

		if (prop == ZPOOL_PROP_CACHEFILE || prop == ZPOOL_PROP_ALTROOT)
			continue;

		need_sync = B_TRUE;
		break;
	}

	if (need_sync)
		return (dsl_sync_task_do(spa_get_dsl(spa), NULL, spa_sync_props,
		    spa, nvp, 3));
	else
		return (0);
}

/*
 * If the bootfs property value is dsobj, clear it.
 */
void
spa_prop_clear_bootfs(spa_t *spa, uint64_t dsobj, dmu_tx_t *tx)
{
	if (spa->spa_bootfs == dsobj && spa->spa_pool_props_object != 0) {
		VERIFY(zap_remove(spa->spa_meta_objset,
		    spa->spa_pool_props_object,
		    zpool_prop_to_name(ZPOOL_PROP_BOOTFS), tx) == 0);
		spa->spa_bootfs = 0;
	}
}

/*
 * ==========================================================================
 * SPA state manipulation (open/create/destroy/import/export)
 * ==========================================================================
 */

static int
spa_error_entry_compare(const void *a, const void *b)
{
	spa_error_entry_t *sa = (spa_error_entry_t *)a;
	spa_error_entry_t *sb = (spa_error_entry_t *)b;
	int ret;

	ret = bcmp(&sa->se_bookmark, &sb->se_bookmark,
	    sizeof (zbookmark_t));

	if (ret < 0)
		return (-1);
	else if (ret > 0)
		return (1);
	else
		return (0);
}

/*
 * Utility function which retrieves copies of the current logs and
 * re-initializes them in the process.
 */
void
spa_get_errlists(spa_t *spa, avl_tree_t *last, avl_tree_t *scrub)
{
	ASSERT(MUTEX_HELD(&spa->spa_errlist_lock));

	bcopy(&spa->spa_errlist_last, last, sizeof (avl_tree_t));
	bcopy(&spa->spa_errlist_scrub, scrub, sizeof (avl_tree_t));

	avl_create(&spa->spa_errlist_scrub,
	    spa_error_entry_compare, sizeof (spa_error_entry_t),
	    offsetof(spa_error_entry_t, se_avl));
	avl_create(&spa->spa_errlist_last,
	    spa_error_entry_compare, sizeof (spa_error_entry_t),
	    offsetof(spa_error_entry_t, se_avl));
}

/*
 * Activate an uninitialized pool.
 */
static void
spa_activate(spa_t *spa, int mode)
{
	int t, q;

	ASSERT(spa->spa_state == POOL_STATE_UNINITIALIZED);

	spa->spa_state = POOL_STATE_ACTIVE;
	spa->spa_mode = mode;

	spa->spa_normal_class = metaslab_class_create(zfs_metaslab_ops);
	spa->spa_log_class = metaslab_class_create(zfs_metaslab_ops);

<<<<<<< HEAD
	for (t = 0; t < ZIO_TYPES; t++) {
		for (q = 0; q < ZIO_TASKQ_TYPES; q++) {
			spa->spa_zio_taskq[t][q] = taskq_create("spa_zio",
			    zio_taskq_threads[t][q], maxclsyspri, 50,
			    INT_MAX, TASKQ_PREPOPULATE);
=======
	for (int t = 0; t < ZIO_TYPES; t++) {
		const zio_taskq_info_t *ztip = &zio_taskqs[t];
		for (int q = 0; q < ZIO_TASKQ_TYPES; q++) {
			enum zti_modes mode = ztip->zti_nthreads[q].zti_mode;
			uint_t value = ztip->zti_nthreads[q].zti_value;
			char name[32];

			(void) snprintf(name, sizeof (name),
			    "%s_%s", ztip->zti_name, zio_taskq_types[q]);

			if (mode == zti_mode_tune) {
				mode = zio_taskq_tune_mode;
				value = zio_taskq_tune_value;
				if (mode == zti_mode_tune)
					mode = zti_mode_online_percent;
			}

			switch (mode) {
			case zti_mode_fixed:
				ASSERT3U(value, >=, 1);
				value = MAX(value, 1);

				spa->spa_zio_taskq[t][q] = taskq_create(name,
				    value, maxclsyspri, 50, INT_MAX,
				    TASKQ_PREPOPULATE);
				break;

			case zti_mode_online_percent:
				spa->spa_zio_taskq[t][q] = taskq_create(name,
				    value, maxclsyspri, 50, INT_MAX,
				    TASKQ_PREPOPULATE | TASKQ_THREADS_CPU_PCT);
				break;

			case zti_mode_tune:
			default:
				panic("unrecognized mode for "
				    "zio_taskqs[%u]->zti_nthreads[%u] (%u:%u) "
				    "in spa_activate()",
				    t, q, mode, value);
				break;
			}
>>>>>>> 9babb374
		}
	}

	list_create(&spa->spa_config_dirty_list, sizeof (vdev_t),
	    offsetof(vdev_t, vdev_config_dirty_node));
	list_create(&spa->spa_state_dirty_list, sizeof (vdev_t),
	    offsetof(vdev_t, vdev_state_dirty_node));

	txg_list_create(&spa->spa_vdev_txg_list,
	    offsetof(struct vdev, vdev_txg_node));

	avl_create(&spa->spa_errlist_scrub,
	    spa_error_entry_compare, sizeof (spa_error_entry_t),
	    offsetof(spa_error_entry_t, se_avl));
	avl_create(&spa->spa_errlist_last,
	    spa_error_entry_compare, sizeof (spa_error_entry_t),
	    offsetof(spa_error_entry_t, se_avl));
}

/*
 * Opposite of spa_activate().
 */
static void
spa_deactivate(spa_t *spa)
{
	int t, q;

	ASSERT(spa->spa_sync_on == B_FALSE);
	ASSERT(spa->spa_dsl_pool == NULL);
	ASSERT(spa->spa_root_vdev == NULL);
	ASSERT(spa->spa_async_zio_root == NULL);
	ASSERT(spa->spa_state != POOL_STATE_UNINITIALIZED);

	txg_list_destroy(&spa->spa_vdev_txg_list);

	list_destroy(&spa->spa_config_dirty_list);
	list_destroy(&spa->spa_state_dirty_list);

	for (t = 0; t < ZIO_TYPES; t++) {
		for (q = 0; q < ZIO_TASKQ_TYPES; q++) {
			taskq_destroy(spa->spa_zio_taskq[t][q]);
			spa->spa_zio_taskq[t][q] = NULL;
		}
	}

	metaslab_class_destroy(spa->spa_normal_class);
	spa->spa_normal_class = NULL;

	metaslab_class_destroy(spa->spa_log_class);
	spa->spa_log_class = NULL;

	/*
	 * If this was part of an import or the open otherwise failed, we may
	 * still have errors left in the queues.  Empty them just in case.
	 */
	spa_errlog_drain(spa);

	avl_destroy(&spa->spa_errlist_scrub);
	avl_destroy(&spa->spa_errlist_last);

	spa->spa_state = POOL_STATE_UNINITIALIZED;
}

/*
 * Verify a pool configuration, and construct the vdev tree appropriately.  This
 * will create all the necessary vdevs in the appropriate layout, with each vdev
 * in the CLOSED state.  This will prep the pool before open/creation/import.
 * All vdev validation is done by the vdev_alloc() routine.
 */
static int
spa_config_parse(spa_t *spa, vdev_t **vdp, nvlist_t *nv, vdev_t *parent,
    uint_t id, int atype)
{
	nvlist_t **child;
	uint_t children;
	int error;

	if ((error = vdev_alloc(spa, vdp, nv, parent, id, atype)) != 0)
		return (error);

	if ((*vdp)->vdev_ops->vdev_op_leaf)
		return (0);

	error = nvlist_lookup_nvlist_array(nv, ZPOOL_CONFIG_CHILDREN,
	    &child, &children);

	if (error == ENOENT)
		return (0);

	if (error) {
		vdev_free(*vdp);
		*vdp = NULL;
		return (EINVAL);
	}

	for (int c = 0; c < children; c++) {
		vdev_t *vd;
		if ((error = spa_config_parse(spa, &vd, child[c], *vdp, c,
		    atype)) != 0) {
			vdev_free(*vdp);
			*vdp = NULL;
			return (error);
		}
	}

	ASSERT(*vdp != NULL);

	return (0);
}

/*
 * Opposite of spa_load().
 */
static void
spa_unload(spa_t *spa)
{
	int i;

	ASSERT(MUTEX_HELD(&spa_namespace_lock));

	/*
	 * Stop async tasks.
	 */
	spa_async_suspend(spa);

	/*
	 * Stop syncing.
	 */
	if (spa->spa_sync_on) {
		txg_sync_stop(spa->spa_dsl_pool);
		spa->spa_sync_on = B_FALSE;
	}

	/*
	 * Wait for any outstanding async I/O to complete.
	 */
	if (spa->spa_async_zio_root != NULL) {
		(void) zio_wait(spa->spa_async_zio_root);
		spa->spa_async_zio_root = NULL;
	}

	/*
	 * Close the dsl pool.
	 */
	if (spa->spa_dsl_pool) {
		dsl_pool_close(spa->spa_dsl_pool);
		spa->spa_dsl_pool = NULL;
	}

	spa_config_enter(spa, SCL_ALL, FTAG, RW_WRITER);

	/*
	 * Drop and purge level 2 cache
	 */
	spa_l2cache_drop(spa);

	/*
	 * Close all vdevs.
	 */
	if (spa->spa_root_vdev)
		vdev_free(spa->spa_root_vdev);
	ASSERT(spa->spa_root_vdev == NULL);

	for (i = 0; i < spa->spa_spares.sav_count; i++)
		vdev_free(spa->spa_spares.sav_vdevs[i]);
	if (spa->spa_spares.sav_vdevs) {
		kmem_free(spa->spa_spares.sav_vdevs,
		    spa->spa_spares.sav_count * sizeof (void *));
		spa->spa_spares.sav_vdevs = NULL;
	}
	if (spa->spa_spares.sav_config) {
		nvlist_free(spa->spa_spares.sav_config);
		spa->spa_spares.sav_config = NULL;
	}
	spa->spa_spares.sav_count = 0;

	for (i = 0; i < spa->spa_l2cache.sav_count; i++)
		vdev_free(spa->spa_l2cache.sav_vdevs[i]);
	if (spa->spa_l2cache.sav_vdevs) {
		kmem_free(spa->spa_l2cache.sav_vdevs,
		    spa->spa_l2cache.sav_count * sizeof (void *));
		spa->spa_l2cache.sav_vdevs = NULL;
	}
	if (spa->spa_l2cache.sav_config) {
		nvlist_free(spa->spa_l2cache.sav_config);
		spa->spa_l2cache.sav_config = NULL;
	}
	spa->spa_l2cache.sav_count = 0;

	spa->spa_async_suspended = 0;

	spa_config_exit(spa, SCL_ALL, FTAG);
}

/*
 * Load (or re-load) the current list of vdevs describing the active spares for
 * this pool.  When this is called, we have some form of basic information in
 * 'spa_spares.sav_config'.  We parse this into vdevs, try to open them, and
 * then re-generate a more complete list including status information.
 */
static void
spa_load_spares(spa_t *spa)
{
	nvlist_t **spares;
	uint_t nspares;
	int i;
	vdev_t *vd, *tvd;

	ASSERT(spa_config_held(spa, SCL_ALL, RW_WRITER) == SCL_ALL);

	/*
	 * First, close and free any existing spare vdevs.
	 */
	for (i = 0; i < spa->spa_spares.sav_count; i++) {
		vd = spa->spa_spares.sav_vdevs[i];

		/* Undo the call to spa_activate() below */
		if ((tvd = spa_lookup_by_guid(spa, vd->vdev_guid,
		    B_FALSE)) != NULL && tvd->vdev_isspare)
			spa_spare_remove(tvd);
		vdev_close(vd);
		vdev_free(vd);
	}

	if (spa->spa_spares.sav_vdevs)
		kmem_free(spa->spa_spares.sav_vdevs,
		    spa->spa_spares.sav_count * sizeof (void *));

	if (spa->spa_spares.sav_config == NULL)
		nspares = 0;
	else
		VERIFY(nvlist_lookup_nvlist_array(spa->spa_spares.sav_config,
		    ZPOOL_CONFIG_SPARES, &spares, &nspares) == 0);

	spa->spa_spares.sav_count = (int)nspares;
	spa->spa_spares.sav_vdevs = NULL;

	if (nspares == 0)
		return;

	/*
	 * Construct the array of vdevs, opening them to get status in the
	 * process.   For each spare, there is potentially two different vdev_t
	 * structures associated with it: one in the list of spares (used only
	 * for basic validation purposes) and one in the active vdev
	 * configuration (if it's spared in).  During this phase we open and
	 * validate each vdev on the spare list.  If the vdev also exists in the
	 * active configuration, then we also mark this vdev as an active spare.
	 */
	spa->spa_spares.sav_vdevs = kmem_alloc(nspares * sizeof (void *),
	    KM_SLEEP);
	for (i = 0; i < spa->spa_spares.sav_count; i++) {
		VERIFY(spa_config_parse(spa, &vd, spares[i], NULL, 0,
		    VDEV_ALLOC_SPARE) == 0);
		ASSERT(vd != NULL);

		spa->spa_spares.sav_vdevs[i] = vd;

		if ((tvd = spa_lookup_by_guid(spa, vd->vdev_guid,
		    B_FALSE)) != NULL) {
			if (!tvd->vdev_isspare)
				spa_spare_add(tvd);

			/*
			 * We only mark the spare active if we were successfully
			 * able to load the vdev.  Otherwise, importing a pool
			 * with a bad active spare would result in strange
			 * behavior, because multiple pool would think the spare
			 * is actively in use.
			 *
			 * There is a vulnerability here to an equally bizarre
			 * circumstance, where a dead active spare is later
			 * brought back to life (onlined or otherwise).  Given
			 * the rarity of this scenario, and the extra complexity
			 * it adds, we ignore the possibility.
			 */
			if (!vdev_is_dead(tvd))
				spa_spare_activate(tvd);
		}

		vd->vdev_top = vd;
		vd->vdev_aux = &spa->spa_spares;

		if (vdev_open(vd) != 0)
			continue;

		if (vdev_validate_aux(vd) == 0)
			spa_spare_add(vd);
	}

	/*
	 * Recompute the stashed list of spares, with status information
	 * this time.
	 */
	VERIFY(nvlist_remove(spa->spa_spares.sav_config, ZPOOL_CONFIG_SPARES,
	    DATA_TYPE_NVLIST_ARRAY) == 0);

	spares = kmem_alloc(spa->spa_spares.sav_count * sizeof (void *),
	    KM_SLEEP);
	for (i = 0; i < spa->spa_spares.sav_count; i++)
		spares[i] = vdev_config_generate(spa,
		    spa->spa_spares.sav_vdevs[i], B_TRUE, B_TRUE, B_FALSE);
	VERIFY(nvlist_add_nvlist_array(spa->spa_spares.sav_config,
	    ZPOOL_CONFIG_SPARES, spares, spa->spa_spares.sav_count) == 0);
	for (i = 0; i < spa->spa_spares.sav_count; i++)
		nvlist_free(spares[i]);
	kmem_free(spares, spa->spa_spares.sav_count * sizeof (void *));
}

/*
 * Load (or re-load) the current list of vdevs describing the active l2cache for
 * this pool.  When this is called, we have some form of basic information in
 * 'spa_l2cache.sav_config'.  We parse this into vdevs, try to open them, and
 * then re-generate a more complete list including status information.
 * Devices which are already active have their details maintained, and are
 * not re-opened.
 */
static void
spa_load_l2cache(spa_t *spa)
{
	nvlist_t **l2cache;
	uint_t nl2cache;
	int i, j, oldnvdevs;
	uint64_t guid;
	vdev_t *vd, **oldvdevs, **newvdevs;
	spa_aux_vdev_t *sav = &spa->spa_l2cache;

	ASSERT(spa_config_held(spa, SCL_ALL, RW_WRITER) == SCL_ALL);

	if (sav->sav_config != NULL) {
		VERIFY(nvlist_lookup_nvlist_array(sav->sav_config,
		    ZPOOL_CONFIG_L2CACHE, &l2cache, &nl2cache) == 0);
		newvdevs = kmem_alloc(nl2cache * sizeof (void *), KM_SLEEP);
	} else {
		nl2cache = 0;
	}

	oldvdevs = sav->sav_vdevs;
	oldnvdevs = sav->sav_count;
	sav->sav_vdevs = NULL;
	sav->sav_count = 0;

	/*
	 * Process new nvlist of vdevs.
	 */
	for (i = 0; i < nl2cache; i++) {
		VERIFY(nvlist_lookup_uint64(l2cache[i], ZPOOL_CONFIG_GUID,
		    &guid) == 0);

		newvdevs[i] = NULL;
		for (j = 0; j < oldnvdevs; j++) {
			vd = oldvdevs[j];
			if (vd != NULL && guid == vd->vdev_guid) {
				/*
				 * Retain previous vdev for add/remove ops.
				 */
				newvdevs[i] = vd;
				oldvdevs[j] = NULL;
				break;
			}
		}

		if (newvdevs[i] == NULL) {
			/*
			 * Create new vdev
			 */
			VERIFY(spa_config_parse(spa, &vd, l2cache[i], NULL, 0,
			    VDEV_ALLOC_L2CACHE) == 0);
			ASSERT(vd != NULL);
			newvdevs[i] = vd;

			/*
			 * Commit this vdev as an l2cache device,
			 * even if it fails to open.
			 */
			spa_l2cache_add(vd);

			vd->vdev_top = vd;
			vd->vdev_aux = sav;

			spa_l2cache_activate(vd);

			if (vdev_open(vd) != 0)
				continue;

			(void) vdev_validate_aux(vd);

			if (!vdev_is_dead(vd))
				l2arc_add_vdev(spa, vd);
		}
	}

	/*
	 * Purge vdevs that were dropped
	 */
	for (i = 0; i < oldnvdevs; i++) {
		uint64_t pool;

		vd = oldvdevs[i];
		if (vd != NULL) {
			if (spa_l2cache_exists(vd->vdev_guid, &pool) &&
			    pool != 0ULL && l2arc_vdev_present(vd))
				l2arc_remove_vdev(vd);
			(void) vdev_close(vd);
			spa_l2cache_remove(vd);
		}
	}

	if (oldvdevs)
		kmem_free(oldvdevs, oldnvdevs * sizeof (void *));

	if (sav->sav_config == NULL)
		goto out;

	sav->sav_vdevs = newvdevs;
	sav->sav_count = (int)nl2cache;

	/*
	 * Recompute the stashed list of l2cache devices, with status
	 * information this time.
	 */
	VERIFY(nvlist_remove(sav->sav_config, ZPOOL_CONFIG_L2CACHE,
	    DATA_TYPE_NVLIST_ARRAY) == 0);

	l2cache = kmem_alloc(sav->sav_count * sizeof (void *), KM_SLEEP);
	for (i = 0; i < sav->sav_count; i++)
		l2cache[i] = vdev_config_generate(spa,
		    sav->sav_vdevs[i], B_TRUE, B_FALSE, B_TRUE);
	VERIFY(nvlist_add_nvlist_array(sav->sav_config,
	    ZPOOL_CONFIG_L2CACHE, l2cache, sav->sav_count) == 0);
out:
	for (i = 0; i < sav->sav_count; i++)
		nvlist_free(l2cache[i]);
	if (sav->sav_count)
		kmem_free(l2cache, sav->sav_count * sizeof (void *));
}

static int
load_nvlist(spa_t *spa, uint64_t obj, nvlist_t **value)
{
	dmu_buf_t *db;
	char *packed = NULL;
	size_t nvsize = 0;
	int error;
	*value = NULL;

	VERIFY(0 == dmu_bonus_hold(spa->spa_meta_objset, obj, FTAG, &db));
	nvsize = *(uint64_t *)db->db_data;
	dmu_buf_rele(db, FTAG);

	packed = kmem_alloc(nvsize, KM_SLEEP);
	error = dmu_read(spa->spa_meta_objset, obj, 0, nvsize, packed,
	    DMU_READ_PREFETCH);
	if (error == 0)
		error = nvlist_unpack(packed, nvsize, value, 0);
	kmem_free(packed, nvsize);

	return (error);
}

/*
 * Checks to see if the given vdev could not be opened, in which case we post a
 * sysevent to notify the autoreplace code that the device has been removed.
 */
static void
spa_check_removed(vdev_t *vd)
{
	for (int c = 0; c < vd->vdev_children; c++)
		spa_check_removed(vd->vdev_child[c]);

	if (vd->vdev_ops->vdev_op_leaf && vdev_is_dead(vd)) {
		zfs_post_autoreplace(vd->vdev_spa, vd);
		spa_event_notify(vd->vdev_spa, vd, ESC_ZFS_VDEV_CHECK);
	}
}

/*
 * Load the slog device state from the config object since it's possible
 * that the label does not contain the most up-to-date information.
 */
void
spa_load_log_state(spa_t *spa)
{
	nvlist_t *nv, *nvroot, **child;
	uint64_t is_log;
	uint_t children;
	vdev_t *rvd = spa->spa_root_vdev;

	VERIFY(load_nvlist(spa, spa->spa_config_object, &nv) == 0);
	VERIFY(nvlist_lookup_nvlist(nv, ZPOOL_CONFIG_VDEV_TREE, &nvroot) == 0);
	VERIFY(nvlist_lookup_nvlist_array(nvroot, ZPOOL_CONFIG_CHILDREN,
	    &child, &children) == 0);

	for (int c = 0; c < children; c++) {
		vdev_t *tvd = rvd->vdev_child[c];

		if (nvlist_lookup_uint64(child[c], ZPOOL_CONFIG_IS_LOG,
		    &is_log) == 0 && is_log)
			vdev_load_log_state(tvd, child[c]);
	}
	nvlist_free(nv);
}

/*
 * Check for missing log devices
 */
int
spa_check_logs(spa_t *spa)
{
	switch (spa->spa_log_state) {
	case SPA_LOG_MISSING:
		/* need to recheck in case slog has been restored */
	case SPA_LOG_UNKNOWN:
		if (dmu_objset_find(spa->spa_name, zil_check_log_chain, NULL,
		    DS_FIND_CHILDREN)) {
			spa->spa_log_state = SPA_LOG_MISSING;
			return (1);
		}
		break;
	}
	return (0);
}

/*
 * Load an existing storage pool, using the pool's builtin spa_config as a
 * source of configuration information.
 */
static int
spa_load(spa_t *spa, nvlist_t *config, spa_load_state_t state, int mosconfig)
{
	int error = 0;
	nvlist_t *nvroot = NULL;
	vdev_t *rvd;
	uberblock_t *ub = &spa->spa_uberblock;
	uint64_t config_cache_txg = spa->spa_config_txg;
	uint64_t pool_guid;
	uint64_t version;
	uint64_t autoreplace = 0;
	int orig_mode = spa->spa_mode;
	char *ereport = FM_EREPORT_ZFS_POOL;

	/*
	 * If this is an untrusted config, access the pool in read-only mode.
	 * This prevents things like resilvering recently removed devices.
	 */
	if (!mosconfig)
		spa->spa_mode = FREAD;

	ASSERT(MUTEX_HELD(&spa_namespace_lock));

	spa->spa_load_state = state;

	if (nvlist_lookup_nvlist(config, ZPOOL_CONFIG_VDEV_TREE, &nvroot) ||
	    nvlist_lookup_uint64(config, ZPOOL_CONFIG_POOL_GUID, &pool_guid)) {
		error = EINVAL;
		goto out;
	}

	/*
	 * Versioning wasn't explicitly added to the label until later, so if
	 * it's not present treat it as the initial version.
	 */
	if (nvlist_lookup_uint64(config, ZPOOL_CONFIG_VERSION, &version) != 0)
		version = SPA_VERSION_INITIAL;

	(void) nvlist_lookup_uint64(config, ZPOOL_CONFIG_POOL_TXG,
	    &spa->spa_config_txg);

	if ((state == SPA_LOAD_IMPORT || state == SPA_LOAD_TRYIMPORT) &&
	    spa_guid_exists(pool_guid, 0)) {
		error = EEXIST;
		goto out;
	}

	spa->spa_load_guid = pool_guid;

	/*
	 * Create "The Godfather" zio to hold all async IOs
	 */
	spa->spa_async_zio_root = zio_root(spa, NULL, NULL,
	    ZIO_FLAG_CANFAIL | ZIO_FLAG_SPECULATIVE | ZIO_FLAG_GODFATHER);

	/*
	 * Parse the configuration into a vdev tree.  We explicitly set the
	 * value that will be returned by spa_version() since parsing the
	 * configuration requires knowing the version number.
	 */
	spa_config_enter(spa, SCL_ALL, FTAG, RW_WRITER);
	spa->spa_ubsync.ub_version = version;
	error = spa_config_parse(spa, &rvd, nvroot, NULL, 0, VDEV_ALLOC_LOAD);
	spa_config_exit(spa, SCL_ALL, FTAG);

	if (error != 0)
		goto out;

	ASSERT(spa->spa_root_vdev == rvd);
	ASSERT(spa_guid(spa) == pool_guid);

	/*
	 * Try to open all vdevs, loading each label in the process.
	 */
	spa_config_enter(spa, SCL_ALL, FTAG, RW_WRITER);
	error = vdev_open(rvd);
	spa_config_exit(spa, SCL_ALL, FTAG);
	if (error != 0)
		goto out;

	/*
	 * We need to validate the vdev labels against the configuration that
	 * we have in hand, which is dependent on the setting of mosconfig. If
	 * mosconfig is true then we're validating the vdev labels based on
	 * that config. Otherwise, we're validating against the cached config
	 * (zpool.cache) that was read when we loaded the zfs module, and then
	 * later we will recursively call spa_load() and validate against
	 * the vdev config.
	 */
	spa_config_enter(spa, SCL_ALL, FTAG, RW_WRITER);
	error = vdev_validate(rvd);
	spa_config_exit(spa, SCL_ALL, FTAG);
	if (error != 0)
		goto out;

	if (rvd->vdev_state <= VDEV_STATE_CANT_OPEN) {
		error = ENXIO;
		goto out;
	}

	/*
	 * Find the best uberblock.
	 */
	vdev_uberblock_load(NULL, rvd, ub);

	/*
	 * If we weren't able to find a single valid uberblock, return failure.
	 */
	if (ub->ub_txg == 0) {
		vdev_set_state(rvd, B_TRUE, VDEV_STATE_CANT_OPEN,
		    VDEV_AUX_CORRUPT_DATA);
		error = ENXIO;
		goto out;
	}

	/*
	 * If the pool is newer than the code, we can't open it.
	 */
	if (ub->ub_version > SPA_VERSION) {
		vdev_set_state(rvd, B_TRUE, VDEV_STATE_CANT_OPEN,
		    VDEV_AUX_VERSION_NEWER);
		error = ENOTSUP;
		goto out;
	}

	/*
	 * If the vdev guid sum doesn't match the uberblock, we have an
	 * incomplete configuration.
	 */
	if (rvd->vdev_guid_sum != ub->ub_guid_sum && mosconfig) {
		vdev_set_state(rvd, B_TRUE, VDEV_STATE_CANT_OPEN,
		    VDEV_AUX_BAD_GUID_SUM);
		error = ENXIO;
		goto out;
	}

	/*
	 * Initialize internal SPA structures.
	 */
	spa->spa_state = POOL_STATE_ACTIVE;
	spa->spa_ubsync = spa->spa_uberblock;
	spa->spa_first_txg = spa_last_synced_txg(spa) + 1;
	error = dsl_pool_open(spa, spa->spa_first_txg, &spa->spa_dsl_pool);
	if (error) {
		vdev_set_state(rvd, B_TRUE, VDEV_STATE_CANT_OPEN,
		    VDEV_AUX_CORRUPT_DATA);
		goto out;
	}
	spa->spa_meta_objset = spa->spa_dsl_pool->dp_meta_objset;

	if (zap_lookup(spa->spa_meta_objset,
	    DMU_POOL_DIRECTORY_OBJECT, DMU_POOL_CONFIG,
	    sizeof (uint64_t), 1, &spa->spa_config_object) != 0) {
		vdev_set_state(rvd, B_TRUE, VDEV_STATE_CANT_OPEN,
		    VDEV_AUX_CORRUPT_DATA);
		error = EIO;
		goto out;
	}

	if (!mosconfig) {
		nvlist_t *newconfig;
		uint64_t hostid;

		if (load_nvlist(spa, spa->spa_config_object, &newconfig) != 0) {
			vdev_set_state(rvd, B_TRUE, VDEV_STATE_CANT_OPEN,
			    VDEV_AUX_CORRUPT_DATA);
			error = EIO;
			goto out;
		}

		if (!spa_is_root(spa) && nvlist_lookup_uint64(newconfig,
		    ZPOOL_CONFIG_HOSTID, &hostid) == 0) {
			char *hostname;
			unsigned long myhostid = 0;

			VERIFY(nvlist_lookup_string(newconfig,
			    ZPOOL_CONFIG_HOSTNAME, &hostname) == 0);

#ifdef	_KERNEL
			myhostid = zone_get_hostid(NULL);
#else	/* _KERNEL */
			/*
			 * We're emulating the system's hostid in userland, so
			 * we can't use zone_get_hostid().
			 */
			(void) ddi_strtoul(hw_serial, NULL, 10, &myhostid);
#endif	/* _KERNEL */
			if (hostid != 0 && myhostid != 0 &&
			    hostid != myhostid) {
				cmn_err(CE_WARN, "pool '%s' could not be "
				    "loaded as it was last accessed by "
				    "another system (host: %s hostid: 0x%lx). "
				    "See: http://www.sun.com/msg/ZFS-8000-EY",
				    spa_name(spa), hostname,
				    (unsigned long)hostid);
				error = EBADF;
				goto out;
			}
		}

		spa_config_set(spa, newconfig);
		spa_unload(spa);
		spa_deactivate(spa);
		spa_activate(spa, orig_mode);

		return (spa_load(spa, newconfig, state, B_TRUE));
	}

	if (zap_lookup(spa->spa_meta_objset,
	    DMU_POOL_DIRECTORY_OBJECT, DMU_POOL_SYNC_BPLIST,
	    sizeof (uint64_t), 1, &spa->spa_sync_bplist_obj) != 0) {
		vdev_set_state(rvd, B_TRUE, VDEV_STATE_CANT_OPEN,
		    VDEV_AUX_CORRUPT_DATA);
		error = EIO;
		goto out;
	}

	/*
	 * Load the bit that tells us to use the new accounting function
	 * (raid-z deflation).  If we have an older pool, this will not
	 * be present.
	 */
	error = zap_lookup(spa->spa_meta_objset,
	    DMU_POOL_DIRECTORY_OBJECT, DMU_POOL_DEFLATE,
	    sizeof (uint64_t), 1, &spa->spa_deflate);
	if (error != 0 && error != ENOENT) {
		vdev_set_state(rvd, B_TRUE, VDEV_STATE_CANT_OPEN,
		    VDEV_AUX_CORRUPT_DATA);
		error = EIO;
		goto out;
	}

	/*
	 * Load the persistent error log.  If we have an older pool, this will
	 * not be present.
	 */
	error = zap_lookup(spa->spa_meta_objset,
	    DMU_POOL_DIRECTORY_OBJECT, DMU_POOL_ERRLOG_LAST,
	    sizeof (uint64_t), 1, &spa->spa_errlog_last);
	if (error != 0 && error != ENOENT) {
		vdev_set_state(rvd, B_TRUE, VDEV_STATE_CANT_OPEN,
		    VDEV_AUX_CORRUPT_DATA);
		error = EIO;
		goto out;
	}

	error = zap_lookup(spa->spa_meta_objset,
	    DMU_POOL_DIRECTORY_OBJECT, DMU_POOL_ERRLOG_SCRUB,
	    sizeof (uint64_t), 1, &spa->spa_errlog_scrub);
	if (error != 0 && error != ENOENT) {
		vdev_set_state(rvd, B_TRUE, VDEV_STATE_CANT_OPEN,
		    VDEV_AUX_CORRUPT_DATA);
		error = EIO;
		goto out;
	}

	/*
	 * Load the history object.  If we have an older pool, this
	 * will not be present.
	 */
	error = zap_lookup(spa->spa_meta_objset,
	    DMU_POOL_DIRECTORY_OBJECT, DMU_POOL_HISTORY,
	    sizeof (uint64_t), 1, &spa->spa_history);
	if (error != 0 && error != ENOENT) {
		vdev_set_state(rvd, B_TRUE, VDEV_STATE_CANT_OPEN,
		    VDEV_AUX_CORRUPT_DATA);
		error = EIO;
		goto out;
	}

	/*
	 * Load any hot spares for this pool.
	 */
	error = zap_lookup(spa->spa_meta_objset, DMU_POOL_DIRECTORY_OBJECT,
	    DMU_POOL_SPARES, sizeof (uint64_t), 1, &spa->spa_spares.sav_object);
	if (error != 0 && error != ENOENT) {
		vdev_set_state(rvd, B_TRUE, VDEV_STATE_CANT_OPEN,
		    VDEV_AUX_CORRUPT_DATA);
		error = EIO;
		goto out;
	}
	if (error == 0) {
		ASSERT(spa_version(spa) >= SPA_VERSION_SPARES);
		if (load_nvlist(spa, spa->spa_spares.sav_object,
		    &spa->spa_spares.sav_config) != 0) {
			vdev_set_state(rvd, B_TRUE, VDEV_STATE_CANT_OPEN,
			    VDEV_AUX_CORRUPT_DATA);
			error = EIO;
			goto out;
		}

		spa_config_enter(spa, SCL_ALL, FTAG, RW_WRITER);
		spa_load_spares(spa);
		spa_config_exit(spa, SCL_ALL, FTAG);
	}

	/*
	 * Load any level 2 ARC devices for this pool.
	 */
	error = zap_lookup(spa->spa_meta_objset, DMU_POOL_DIRECTORY_OBJECT,
	    DMU_POOL_L2CACHE, sizeof (uint64_t), 1,
	    &spa->spa_l2cache.sav_object);
	if (error != 0 && error != ENOENT) {
		vdev_set_state(rvd, B_TRUE, VDEV_STATE_CANT_OPEN,
		    VDEV_AUX_CORRUPT_DATA);
		error = EIO;
		goto out;
	}
	if (error == 0) {
		ASSERT(spa_version(spa) >= SPA_VERSION_L2CACHE);
		if (load_nvlist(spa, spa->spa_l2cache.sav_object,
		    &spa->spa_l2cache.sav_config) != 0) {
			vdev_set_state(rvd, B_TRUE,
			    VDEV_STATE_CANT_OPEN,
			    VDEV_AUX_CORRUPT_DATA);
			error = EIO;
			goto out;
		}

		spa_config_enter(spa, SCL_ALL, FTAG, RW_WRITER);
		spa_load_l2cache(spa);
		spa_config_exit(spa, SCL_ALL, FTAG);
	}

	spa_load_log_state(spa);

	if (spa_check_logs(spa)) {
		vdev_set_state(rvd, B_TRUE, VDEV_STATE_CANT_OPEN,
		    VDEV_AUX_BAD_LOG);
		error = ENXIO;
		ereport = FM_EREPORT_ZFS_LOG_REPLAY;
		goto out;
	}


	spa->spa_delegation = zpool_prop_default_numeric(ZPOOL_PROP_DELEGATION);

	error = zap_lookup(spa->spa_meta_objset, DMU_POOL_DIRECTORY_OBJECT,
	    DMU_POOL_PROPS, sizeof (uint64_t), 1, &spa->spa_pool_props_object);

	if (error && error != ENOENT) {
		vdev_set_state(rvd, B_TRUE, VDEV_STATE_CANT_OPEN,
		    VDEV_AUX_CORRUPT_DATA);
		error = EIO;
		goto out;
	}

	if (error == 0) {
		(void) zap_lookup(spa->spa_meta_objset,
		    spa->spa_pool_props_object,
		    zpool_prop_to_name(ZPOOL_PROP_BOOTFS),
		    sizeof (uint64_t), 1, &spa->spa_bootfs);
		(void) zap_lookup(spa->spa_meta_objset,
		    spa->spa_pool_props_object,
		    zpool_prop_to_name(ZPOOL_PROP_AUTOREPLACE),
		    sizeof (uint64_t), 1, &autoreplace);
		(void) zap_lookup(spa->spa_meta_objset,
		    spa->spa_pool_props_object,
		    zpool_prop_to_name(ZPOOL_PROP_DELEGATION),
		    sizeof (uint64_t), 1, &spa->spa_delegation);
		(void) zap_lookup(spa->spa_meta_objset,
		    spa->spa_pool_props_object,
		    zpool_prop_to_name(ZPOOL_PROP_FAILUREMODE),
		    sizeof (uint64_t), 1, &spa->spa_failmode);
		(void) zap_lookup(spa->spa_meta_objset,
		    spa->spa_pool_props_object,
		    zpool_prop_to_name(ZPOOL_PROP_AUTOEXPAND),
		    sizeof (uint64_t), 1, &spa->spa_autoexpand);
	}

	/*
	 * If the 'autoreplace' property is set, then post a resource notifying
	 * the ZFS DE that it should not issue any faults for unopenable
	 * devices.  We also iterate over the vdevs, and post a sysevent for any
	 * unopenable vdevs so that the normal autoreplace handler can take
	 * over.
	 */
	if (autoreplace && state != SPA_LOAD_TRYIMPORT)
		spa_check_removed(spa->spa_root_vdev);

	/*
	 * Load the vdev state for all toplevel vdevs.
	 */
	vdev_load(rvd);

	/*
	 * Propagate the leaf DTLs we just loaded all the way up the tree.
	 */
	spa_config_enter(spa, SCL_ALL, FTAG, RW_WRITER);
	vdev_dtl_reassess(rvd, 0, 0, B_FALSE);
	spa_config_exit(spa, SCL_ALL, FTAG);

	/*
	 * Check the state of the root vdev.  If it can't be opened, it
	 * indicates one or more toplevel vdevs are faulted.
	 */
	if (rvd->vdev_state <= VDEV_STATE_CANT_OPEN) {
		error = ENXIO;
		goto out;
	}

	if (spa_writeable(spa)) {
		dmu_tx_t *tx;
		int need_update = B_FALSE;
		int c;

		ASSERT(state != SPA_LOAD_TRYIMPORT);

		/*
		 * Claim log blocks that haven't been committed yet.
		 * This must all happen in a single txg.
		 */
		tx = dmu_tx_create_assigned(spa_get_dsl(spa),
		    spa_first_txg(spa));
		(void) dmu_objset_find(spa_name(spa),
		    zil_claim, tx, DS_FIND_CHILDREN);
		dmu_tx_commit(tx);

		spa->spa_log_state = SPA_LOG_GOOD;
		spa->spa_sync_on = B_TRUE;
		txg_sync_start(spa->spa_dsl_pool);

		/*
		 * Wait for all claims to sync.
		 */
		txg_wait_synced(spa->spa_dsl_pool, 0);

		/*
		 * If the config cache is stale, or we have uninitialized
		 * metaslabs (see spa_vdev_add()), then update the config.
		 */
		if (config_cache_txg != spa->spa_config_txg ||
		    state == SPA_LOAD_IMPORT)
			need_update = B_TRUE;

		for (c = 0; c < rvd->vdev_children; c++)
			if (rvd->vdev_child[c]->vdev_ms_array == 0)
				need_update = B_TRUE;

		/*
		 * Update the config cache asychronously in case we're the
		 * root pool, in which case the config cache isn't writable yet.
		 */
		if (need_update)
			spa_async_request(spa, SPA_ASYNC_CONFIG_UPDATE);

		/*
		 * Check all DTLs to see if anything needs resilvering.
		 */
		if (vdev_resilver_needed(rvd, NULL, NULL))
			spa_async_request(spa, SPA_ASYNC_RESILVER);
	}

	error = 0;
out:
	spa->spa_minref = refcount_count(&spa->spa_refcount);
	if (error && error != EBADF)
		zfs_ereport_post(ereport, spa, NULL, NULL, 0, 0);
	spa->spa_load_state = SPA_LOAD_NONE;
	spa->spa_ena = 0;

	return (error);
}

/*
 * Pool Open/Import
 *
 * The import case is identical to an open except that the configuration is sent
 * down from userland, instead of grabbed from the configuration cache.  For the
 * case of an open, the pool configuration will exist in the
 * POOL_STATE_UNINITIALIZED state.
 *
 * The stats information (gen/count/ustats) is used to gather vdev statistics at
 * the same time open the pool, without having to keep around the spa_t in some
 * ambiguous state.
 */
static int
spa_open_common(const char *pool, spa_t **spapp, void *tag, nvlist_t **config)
{
	spa_t *spa;
	int error;
	int locked = B_FALSE;

	*spapp = NULL;

	/*
	 * As disgusting as this is, we need to support recursive calls to this
	 * function because dsl_dir_open() is called during spa_load(), and ends
	 * up calling spa_open() again.  The real fix is to figure out how to
	 * avoid dsl_dir_open() calling this in the first place.
	 */
	if (mutex_owner(&spa_namespace_lock) != curthread) {
		mutex_enter(&spa_namespace_lock);
		locked = B_TRUE;
	}

	if ((spa = spa_lookup(pool)) == NULL) {
		if (locked)
			mutex_exit(&spa_namespace_lock);
		return (ENOENT);
	}
	if (spa->spa_state == POOL_STATE_UNINITIALIZED) {

		spa_activate(spa, spa_mode_global);

		error = spa_load(spa, spa->spa_config, SPA_LOAD_OPEN, B_FALSE);

		if (error == EBADF) {
			/*
			 * If vdev_validate() returns failure (indicated by
			 * EBADF), it indicates that one of the vdevs indicates
			 * that the pool has been exported or destroyed.  If
			 * this is the case, the config cache is out of sync and
			 * we should remove the pool from the namespace.
			 */
			spa_unload(spa);
			spa_deactivate(spa);
			spa_config_sync(spa, B_TRUE, B_TRUE);
			spa_remove(spa);
			if (locked)
				mutex_exit(&spa_namespace_lock);
			return (ENOENT);
		}

		if (error) {
			/*
			 * We can't open the pool, but we still have useful
			 * information: the state of each vdev after the
			 * attempted vdev_open().  Return this to the user.
			 */
			if (config != NULL && spa->spa_root_vdev != NULL)
				*config = spa_config_generate(spa, NULL, -1ULL,
				    B_TRUE);
			spa_unload(spa);
			spa_deactivate(spa);
			spa->spa_last_open_failed = B_TRUE;
			if (locked)
				mutex_exit(&spa_namespace_lock);
			*spapp = NULL;
			return (error);
		} else {
			spa->spa_last_open_failed = B_FALSE;
		}
	}

	spa_open_ref(spa, tag);

	if (locked)
		mutex_exit(&spa_namespace_lock);

	*spapp = spa;

	if (config != NULL)
		*config = spa_config_generate(spa, NULL, -1ULL, B_TRUE);

	return (0);
}

int
spa_open(const char *name, spa_t **spapp, void *tag)
{
	return (spa_open_common(name, spapp, tag, NULL));
}

/*
 * Lookup the given spa_t, incrementing the inject count in the process,
 * preventing it from being exported or destroyed.
 */
spa_t *
spa_inject_addref(char *name)
{
	spa_t *spa;

	mutex_enter(&spa_namespace_lock);
	if ((spa = spa_lookup(name)) == NULL) {
		mutex_exit(&spa_namespace_lock);
		return (NULL);
	}
	spa->spa_inject_ref++;
	mutex_exit(&spa_namespace_lock);

	return (spa);
}

void
spa_inject_delref(spa_t *spa)
{
	mutex_enter(&spa_namespace_lock);
	spa->spa_inject_ref--;
	mutex_exit(&spa_namespace_lock);
}

/*
 * Add spares device information to the nvlist.
 */
static void
spa_add_spares(spa_t *spa, nvlist_t *config)
{
	nvlist_t **spares;
	uint_t i, nspares;
	nvlist_t *nvroot;
	uint64_t guid;
	vdev_stat_t *vs;
	uint_t vsc;
	uint64_t pool;

	ASSERT(spa_config_held(spa, SCL_CONFIG, RW_READER));

	if (spa->spa_spares.sav_count == 0)
		return;

	VERIFY(nvlist_lookup_nvlist(config,
	    ZPOOL_CONFIG_VDEV_TREE, &nvroot) == 0);
	VERIFY(nvlist_lookup_nvlist_array(spa->spa_spares.sav_config,
	    ZPOOL_CONFIG_SPARES, &spares, &nspares) == 0);
	if (nspares != 0) {
		VERIFY(nvlist_add_nvlist_array(nvroot,
		    ZPOOL_CONFIG_SPARES, spares, nspares) == 0);
		VERIFY(nvlist_lookup_nvlist_array(nvroot,
		    ZPOOL_CONFIG_SPARES, &spares, &nspares) == 0);

		/*
		 * Go through and find any spares which have since been
		 * repurposed as an active spare.  If this is the case, update
		 * their status appropriately.
		 */
		for (i = 0; i < nspares; i++) {
			VERIFY(nvlist_lookup_uint64(spares[i],
			    ZPOOL_CONFIG_GUID, &guid) == 0);
			if (spa_spare_exists(guid, &pool, NULL) &&
			    pool != 0ULL) {
				VERIFY(nvlist_lookup_uint64_array(
				    spares[i], ZPOOL_CONFIG_STATS,
				    (uint64_t **)&vs, &vsc) == 0);
				vs->vs_state = VDEV_STATE_CANT_OPEN;
				vs->vs_aux = VDEV_AUX_SPARED;
			}
		}
	}
}

/*
 * Add l2cache device information to the nvlist, including vdev stats.
 */
static void
spa_add_l2cache(spa_t *spa, nvlist_t *config)
{
	nvlist_t **l2cache;
	uint_t i, j, nl2cache;
	nvlist_t *nvroot;
	uint64_t guid;
	vdev_t *vd;
	vdev_stat_t *vs;
	uint_t vsc;

	ASSERT(spa_config_held(spa, SCL_CONFIG, RW_READER));

	if (spa->spa_l2cache.sav_count == 0)
		return;

	VERIFY(nvlist_lookup_nvlist(config,
	    ZPOOL_CONFIG_VDEV_TREE, &nvroot) == 0);
	VERIFY(nvlist_lookup_nvlist_array(spa->spa_l2cache.sav_config,
	    ZPOOL_CONFIG_L2CACHE, &l2cache, &nl2cache) == 0);
	if (nl2cache != 0) {
		VERIFY(nvlist_add_nvlist_array(nvroot,
		    ZPOOL_CONFIG_L2CACHE, l2cache, nl2cache) == 0);
		VERIFY(nvlist_lookup_nvlist_array(nvroot,
		    ZPOOL_CONFIG_L2CACHE, &l2cache, &nl2cache) == 0);

		/*
		 * Update level 2 cache device stats.
		 */

		for (i = 0; i < nl2cache; i++) {
			VERIFY(nvlist_lookup_uint64(l2cache[i],
			    ZPOOL_CONFIG_GUID, &guid) == 0);

			vd = NULL;
			for (j = 0; j < spa->spa_l2cache.sav_count; j++) {
				if (guid ==
				    spa->spa_l2cache.sav_vdevs[j]->vdev_guid) {
					vd = spa->spa_l2cache.sav_vdevs[j];
					break;
				}
			}
			ASSERT(vd != NULL);

			VERIFY(nvlist_lookup_uint64_array(l2cache[i],
			    ZPOOL_CONFIG_STATS, (uint64_t **)&vs, &vsc) == 0);
			vdev_get_stats(vd, vs);
		}
	}
}

int
spa_get_stats(const char *name, nvlist_t **config, char *altroot, size_t buflen)
{
	int error;
	spa_t *spa;

	*config = NULL;
	error = spa_open_common(name, &spa, FTAG, config);

	if (spa != NULL) {
		/*
		 * This still leaves a window of inconsistency where the spares
		 * or l2cache devices could change and the config would be
		 * self-inconsistent.
		 */
		spa_config_enter(spa, SCL_CONFIG, FTAG, RW_READER);

		if (*config != NULL) {
			VERIFY(nvlist_add_uint64(*config,
			    ZPOOL_CONFIG_ERRCOUNT,
			    spa_get_errlog_size(spa)) == 0);

			if (spa_suspended(spa))
				VERIFY(nvlist_add_uint64(*config,
				    ZPOOL_CONFIG_SUSPENDED,
				    spa->spa_failmode) == 0);

			spa_add_spares(spa, *config);
			spa_add_l2cache(spa, *config);
		}
	}

	/*
	 * We want to get the alternate root even for faulted pools, so we cheat
	 * and call spa_lookup() directly.
	 */
	if (altroot) {
		if (spa == NULL) {
			mutex_enter(&spa_namespace_lock);
			spa = spa_lookup(name);
			if (spa)
				spa_altroot(spa, altroot, buflen);
			else
				altroot[0] = '\0';
			spa = NULL;
			mutex_exit(&spa_namespace_lock);
		} else {
			spa_altroot(spa, altroot, buflen);
		}
	}

	if (spa != NULL) {
		spa_config_exit(spa, SCL_CONFIG, FTAG);
		spa_close(spa, FTAG);
	}

	return (error);
}

/*
 * Validate that the auxiliary device array is well formed.  We must have an
 * array of nvlists, each which describes a valid leaf vdev.  If this is an
 * import (mode is VDEV_ALLOC_SPARE), then we allow corrupted spares to be
 * specified, as long as they are well-formed.
 */
static int
spa_validate_aux_devs(spa_t *spa, nvlist_t *nvroot, uint64_t crtxg, int mode,
    spa_aux_vdev_t *sav, const char *config, uint64_t version,
    vdev_labeltype_t label)
{
	nvlist_t **dev;
	uint_t i, ndev;
	vdev_t *vd;
	int error;

	ASSERT(spa_config_held(spa, SCL_ALL, RW_WRITER) == SCL_ALL);

	/*
	 * It's acceptable to have no devs specified.
	 */
	if (nvlist_lookup_nvlist_array(nvroot, config, &dev, &ndev) != 0)
		return (0);

	if (ndev == 0)
		return (EINVAL);

	/*
	 * Make sure the pool is formatted with a version that supports this
	 * device type.
	 */
	if (spa_version(spa) < version)
		return (ENOTSUP);

	/*
	 * Set the pending device list so we correctly handle device in-use
	 * checking.
	 */
	sav->sav_pending = dev;
	sav->sav_npending = ndev;

	for (i = 0; i < ndev; i++) {
		if ((error = spa_config_parse(spa, &vd, dev[i], NULL, 0,
		    mode)) != 0)
			goto out;

		if (!vd->vdev_ops->vdev_op_leaf) {
			vdev_free(vd);
			error = EINVAL;
			goto out;
		}

		/*
		 * The L2ARC currently only supports disk devices in
		 * kernel context.  For user-level testing, we allow it.
		 */
#ifdef _KERNEL
		if ((strcmp(config, ZPOOL_CONFIG_L2CACHE) == 0) &&
		    strcmp(vd->vdev_ops->vdev_op_type, VDEV_TYPE_DISK) != 0) {
			error = ENOTBLK;
			goto out;
		}
#endif
		vd->vdev_top = vd;

		if ((error = vdev_open(vd)) == 0 &&
		    (error = vdev_label_init(vd, crtxg, label)) == 0) {
			VERIFY(nvlist_add_uint64(dev[i], ZPOOL_CONFIG_GUID,
			    vd->vdev_guid) == 0);
		}

		vdev_free(vd);

		if (error &&
		    (mode != VDEV_ALLOC_SPARE && mode != VDEV_ALLOC_L2CACHE))
			goto out;
		else
			error = 0;
	}

out:
	sav->sav_pending = NULL;
	sav->sav_npending = 0;
	return (error);
}

static int
spa_validate_aux(spa_t *spa, nvlist_t *nvroot, uint64_t crtxg, int mode)
{
	int error;

	ASSERT(spa_config_held(spa, SCL_ALL, RW_WRITER) == SCL_ALL);

	if ((error = spa_validate_aux_devs(spa, nvroot, crtxg, mode,
	    &spa->spa_spares, ZPOOL_CONFIG_SPARES, SPA_VERSION_SPARES,
	    VDEV_LABEL_SPARE)) != 0) {
		return (error);
	}

	return (spa_validate_aux_devs(spa, nvroot, crtxg, mode,
	    &spa->spa_l2cache, ZPOOL_CONFIG_L2CACHE, SPA_VERSION_L2CACHE,
	    VDEV_LABEL_L2CACHE));
}

static void
spa_set_aux_vdevs(spa_aux_vdev_t *sav, nvlist_t **devs, int ndevs,
    const char *config)
{
	int i;

	if (sav->sav_config != NULL) {
		nvlist_t **olddevs;
		uint_t oldndevs;
		nvlist_t **newdevs;

		/*
		 * Generate new dev list by concatentating with the
		 * current dev list.
		 */
		VERIFY(nvlist_lookup_nvlist_array(sav->sav_config, config,
		    &olddevs, &oldndevs) == 0);

		newdevs = kmem_alloc(sizeof (void *) *
		    (ndevs + oldndevs), KM_SLEEP);
		for (i = 0; i < oldndevs; i++)
			VERIFY(nvlist_dup(olddevs[i], &newdevs[i],
			    KM_SLEEP) == 0);
		for (i = 0; i < ndevs; i++)
			VERIFY(nvlist_dup(devs[i], &newdevs[i + oldndevs],
			    KM_SLEEP) == 0);

		VERIFY(nvlist_remove(sav->sav_config, config,
		    DATA_TYPE_NVLIST_ARRAY) == 0);

		VERIFY(nvlist_add_nvlist_array(sav->sav_config,
		    config, newdevs, ndevs + oldndevs) == 0);
		for (i = 0; i < oldndevs + ndevs; i++)
			nvlist_free(newdevs[i]);
		kmem_free(newdevs, (oldndevs + ndevs) * sizeof (void *));
	} else {
		/*
		 * Generate a new dev list.
		 */
		VERIFY(nvlist_alloc(&sav->sav_config, NV_UNIQUE_NAME,
		    KM_SLEEP) == 0);
		VERIFY(nvlist_add_nvlist_array(sav->sav_config, config,
		    devs, ndevs) == 0);
	}
}

/*
 * Stop and drop level 2 ARC devices
 */
void
spa_l2cache_drop(spa_t *spa)
{
	vdev_t *vd;
	int i;
	spa_aux_vdev_t *sav = &spa->spa_l2cache;

	for (i = 0; i < sav->sav_count; i++) {
		uint64_t pool;

		vd = sav->sav_vdevs[i];
		ASSERT(vd != NULL);

		if (spa_l2cache_exists(vd->vdev_guid, &pool) &&
		    pool != 0ULL && l2arc_vdev_present(vd))
			l2arc_remove_vdev(vd);
		if (vd->vdev_isl2cache)
			spa_l2cache_remove(vd);
		vdev_clear_stats(vd);
		(void) vdev_close(vd);
	}
}

/*
 * Pool Creation
 */
int
spa_create(const char *pool, nvlist_t *nvroot, nvlist_t *props,
    const char *history_str, nvlist_t *zplprops)
{
	spa_t *spa;
	char *altroot = NULL;
	vdev_t *rvd;
	dsl_pool_t *dp;
	dmu_tx_t *tx;
	int error = 0;
	uint64_t txg = TXG_INITIAL;
	nvlist_t **spares, **l2cache;
	uint_t nspares, nl2cache;
	uint64_t version;

	/*
	 * If this pool already exists, return failure.
	 */
	mutex_enter(&spa_namespace_lock);
	if (spa_lookup(pool) != NULL) {
		mutex_exit(&spa_namespace_lock);
		return (EEXIST);
	}

	/*
	 * Allocate a new spa_t structure.
	 */
	(void) nvlist_lookup_string(props,
	    zpool_prop_to_name(ZPOOL_PROP_ALTROOT), &altroot);
	spa = spa_add(pool, altroot);
	spa_activate(spa, spa_mode_global);

	spa->spa_uberblock.ub_txg = txg - 1;

	if (props && (error = spa_prop_validate(spa, props))) {
		spa_deactivate(spa);
		spa_remove(spa);
		mutex_exit(&spa_namespace_lock);
		return (error);
	}

	if (nvlist_lookup_uint64(props, zpool_prop_to_name(ZPOOL_PROP_VERSION),
	    &version) != 0)
		version = SPA_VERSION;
	ASSERT(version <= SPA_VERSION);
	spa->spa_uberblock.ub_version = version;
	spa->spa_ubsync = spa->spa_uberblock;

	/*
	 * Create "The Godfather" zio to hold all async IOs
	 */
	spa->spa_async_zio_root = zio_root(spa, NULL, NULL,
	    ZIO_FLAG_CANFAIL | ZIO_FLAG_SPECULATIVE | ZIO_FLAG_GODFATHER);

	/*
	 * Create the root vdev.
	 */
	spa_config_enter(spa, SCL_ALL, FTAG, RW_WRITER);

	error = spa_config_parse(spa, &rvd, nvroot, NULL, 0, VDEV_ALLOC_ADD);

	ASSERT(error != 0 || rvd != NULL);
	ASSERT(error != 0 || spa->spa_root_vdev == rvd);

	if (error == 0 && !zfs_allocatable_devs(nvroot))
		error = EINVAL;

	if (error == 0 &&
	    (error = vdev_create(rvd, txg, B_FALSE)) == 0 &&
	    (error = spa_validate_aux(spa, nvroot, txg,
	    VDEV_ALLOC_ADD)) == 0) {
		for (int c = 0; c < rvd->vdev_children; c++) {
			vdev_metaslab_set_size(rvd->vdev_child[c]);
			vdev_expand(rvd->vdev_child[c], txg);
		}
	}

	spa_config_exit(spa, SCL_ALL, FTAG);

	if (error != 0) {
		spa_unload(spa);
		spa_deactivate(spa);
		spa_remove(spa);
		mutex_exit(&spa_namespace_lock);
		return (error);
	}

	/*
	 * Get the list of spares, if specified.
	 */
	if (nvlist_lookup_nvlist_array(nvroot, ZPOOL_CONFIG_SPARES,
	    &spares, &nspares) == 0) {
		VERIFY(nvlist_alloc(&spa->spa_spares.sav_config, NV_UNIQUE_NAME,
		    KM_SLEEP) == 0);
		VERIFY(nvlist_add_nvlist_array(spa->spa_spares.sav_config,
		    ZPOOL_CONFIG_SPARES, spares, nspares) == 0);
		spa_config_enter(spa, SCL_ALL, FTAG, RW_WRITER);
		spa_load_spares(spa);
		spa_config_exit(spa, SCL_ALL, FTAG);
		spa->spa_spares.sav_sync = B_TRUE;
	}

	/*
	 * Get the list of level 2 cache devices, if specified.
	 */
	if (nvlist_lookup_nvlist_array(nvroot, ZPOOL_CONFIG_L2CACHE,
	    &l2cache, &nl2cache) == 0) {
		VERIFY(nvlist_alloc(&spa->spa_l2cache.sav_config,
		    NV_UNIQUE_NAME, KM_SLEEP) == 0);
		VERIFY(nvlist_add_nvlist_array(spa->spa_l2cache.sav_config,
		    ZPOOL_CONFIG_L2CACHE, l2cache, nl2cache) == 0);
		spa_config_enter(spa, SCL_ALL, FTAG, RW_WRITER);
		spa_load_l2cache(spa);
		spa_config_exit(spa, SCL_ALL, FTAG);
		spa->spa_l2cache.sav_sync = B_TRUE;
	}

	spa->spa_dsl_pool = dp = dsl_pool_create(spa, zplprops, txg);
	spa->spa_meta_objset = dp->dp_meta_objset;

	tx = dmu_tx_create_assigned(dp, txg);

	/*
	 * Create the pool config object.
	 */
	spa->spa_config_object = dmu_object_alloc(spa->spa_meta_objset,
	    DMU_OT_PACKED_NVLIST, SPA_CONFIG_BLOCKSIZE,
	    DMU_OT_PACKED_NVLIST_SIZE, sizeof (uint64_t), tx);

	if (zap_add(spa->spa_meta_objset,
	    DMU_POOL_DIRECTORY_OBJECT, DMU_POOL_CONFIG,
	    sizeof (uint64_t), 1, &spa->spa_config_object, tx) != 0) {
		cmn_err(CE_PANIC, "failed to add pool config");
	}

	/* Newly created pools with the right version are always deflated. */
	if (version >= SPA_VERSION_RAIDZ_DEFLATE) {
		spa->spa_deflate = TRUE;
		if (zap_add(spa->spa_meta_objset,
		    DMU_POOL_DIRECTORY_OBJECT, DMU_POOL_DEFLATE,
		    sizeof (uint64_t), 1, &spa->spa_deflate, tx) != 0) {
			cmn_err(CE_PANIC, "failed to add deflate");
		}
	}

	/*
	 * Create the deferred-free bplist object.  Turn off compression
	 * because sync-to-convergence takes longer if the blocksize
	 * keeps changing.
	 */
	spa->spa_sync_bplist_obj = bplist_create(spa->spa_meta_objset,
	    1 << 14, tx);
	dmu_object_set_compress(spa->spa_meta_objset, spa->spa_sync_bplist_obj,
	    ZIO_COMPRESS_OFF, tx);

	if (zap_add(spa->spa_meta_objset,
	    DMU_POOL_DIRECTORY_OBJECT, DMU_POOL_SYNC_BPLIST,
	    sizeof (uint64_t), 1, &spa->spa_sync_bplist_obj, tx) != 0) {
		cmn_err(CE_PANIC, "failed to add bplist");
	}

	/*
	 * Create the pool's history object.
	 */
	if (version >= SPA_VERSION_ZPOOL_HISTORY)
		spa_history_create_obj(spa, tx);

	/*
	 * Set pool properties.
	 */
	spa->spa_bootfs = zpool_prop_default_numeric(ZPOOL_PROP_BOOTFS);
	spa->spa_delegation = zpool_prop_default_numeric(ZPOOL_PROP_DELEGATION);
	spa->spa_failmode = zpool_prop_default_numeric(ZPOOL_PROP_FAILUREMODE);
	spa->spa_autoexpand = zpool_prop_default_numeric(ZPOOL_PROP_AUTOEXPAND);
	if (props != NULL) {
		spa_configfile_set(spa, props, B_FALSE);
		spa_sync_props(spa, props, CRED(), tx);
	}

	dmu_tx_commit(tx);

	spa->spa_sync_on = B_TRUE;
	txg_sync_start(spa->spa_dsl_pool);

	/*
	 * We explicitly wait for the first transaction to complete so that our
	 * bean counters are appropriately updated.
	 */
	txg_wait_synced(spa->spa_dsl_pool, txg);

	spa_config_sync(spa, B_FALSE, B_TRUE);

	if (version >= SPA_VERSION_ZPOOL_HISTORY && history_str != NULL)
		(void) spa_history_log(spa, history_str, LOG_CMD_POOL_CREATE);

	spa->spa_minref = refcount_count(&spa->spa_refcount);

	mutex_exit(&spa_namespace_lock);

	return (0);
}

#ifdef _KERNEL
/*
 * Get the root pool information from the root disk, then import the root pool
 * during the system boot up time.
 */
extern int vdev_disk_read_rootlabel(char *, char *, nvlist_t **);

static nvlist_t *
spa_generate_rootconf(char *devpath, char *devid, uint64_t *guid)
{
	nvlist_t *config;
	nvlist_t *nvtop, *nvroot;
	uint64_t pgid;

	if (vdev_disk_read_rootlabel(devpath, devid, &config) != 0)
		return (NULL);

	/*
	 * Add this top-level vdev to the child array.
	 */
	VERIFY(nvlist_lookup_nvlist(config, ZPOOL_CONFIG_VDEV_TREE,
	    &nvtop) == 0);
	VERIFY(nvlist_lookup_uint64(config, ZPOOL_CONFIG_POOL_GUID,
	    &pgid) == 0);
	VERIFY(nvlist_lookup_uint64(config, ZPOOL_CONFIG_GUID, guid) == 0);

	/*
	 * Put this pool's top-level vdevs into a root vdev.
	 */
	VERIFY(nvlist_alloc(&nvroot, NV_UNIQUE_NAME, KM_SLEEP) == 0);
	VERIFY(nvlist_add_string(nvroot, ZPOOL_CONFIG_TYPE,
	    VDEV_TYPE_ROOT) == 0);
	VERIFY(nvlist_add_uint64(nvroot, ZPOOL_CONFIG_ID, 0ULL) == 0);
	VERIFY(nvlist_add_uint64(nvroot, ZPOOL_CONFIG_GUID, pgid) == 0);
	VERIFY(nvlist_add_nvlist_array(nvroot, ZPOOL_CONFIG_CHILDREN,
	    &nvtop, 1) == 0);

	/*
	 * Replace the existing vdev_tree with the new root vdev in
	 * this pool's configuration (remove the old, add the new).
	 */
	VERIFY(nvlist_add_nvlist(config, ZPOOL_CONFIG_VDEV_TREE, nvroot) == 0);
	nvlist_free(nvroot);
	return (config);
}

/*
 * Walk the vdev tree and see if we can find a device with "better"
 * configuration. A configuration is "better" if the label on that
 * device has a more recent txg.
 */
static void
spa_alt_rootvdev(vdev_t *vd, vdev_t **avd, uint64_t *txg)
{
	for (int c = 0; c < vd->vdev_children; c++)
		spa_alt_rootvdev(vd->vdev_child[c], avd, txg);

	if (vd->vdev_ops->vdev_op_leaf) {
		nvlist_t *label;
		uint64_t label_txg;

		if (vdev_disk_read_rootlabel(vd->vdev_physpath, vd->vdev_devid,
		    &label) != 0)
			return;

		VERIFY(nvlist_lookup_uint64(label, ZPOOL_CONFIG_POOL_TXG,
		    &label_txg) == 0);

		/*
		 * Do we have a better boot device?
		 */
		if (label_txg > *txg) {
			*txg = label_txg;
			*avd = vd;
		}
		nvlist_free(label);
	}
}

/*
 * Import a root pool.
 *
 * For x86. devpath_list will consist of devid and/or physpath name of
 * the vdev (e.g. "id1,sd@SSEAGATE..." or "/pci@1f,0/ide@d/disk@0,0:a").
 * The GRUB "findroot" command will return the vdev we should boot.
 *
 * For Sparc, devpath_list consists the physpath name of the booting device
 * no matter the rootpool is a single device pool or a mirrored pool.
 * e.g.
 *	"/pci@1f,0/ide@d/disk@0,0:a"
 */
int
spa_import_rootpool(char *devpath, char *devid)
{
	spa_t *spa;
	vdev_t *rvd, *bvd, *avd = NULL;
	nvlist_t *config, *nvtop;
	uint64_t guid, txg;
	char *pname;
	int error;

	/*
	 * Read the label from the boot device and generate a configuration.
	 */
	if ((config = spa_generate_rootconf(devpath, devid, &guid)) == NULL) {
		cmn_err(CE_NOTE, "Can not read the pool label from '%s'",
		    devpath);
		return (EIO);
	}

	VERIFY(nvlist_lookup_string(config, ZPOOL_CONFIG_POOL_NAME,
	    &pname) == 0);
	VERIFY(nvlist_lookup_uint64(config, ZPOOL_CONFIG_POOL_TXG, &txg) == 0);

	mutex_enter(&spa_namespace_lock);
	if ((spa = spa_lookup(pname)) != NULL) {
		/*
		 * Remove the existing root pool from the namespace so that we
		 * can replace it with the correct config we just read in.
		 */
		spa_remove(spa);
	}

	spa = spa_add(pname, NULL);
	spa->spa_is_root = B_TRUE;

	/*
	 * Build up a vdev tree based on the boot device's label config.
	 */
	VERIFY(nvlist_lookup_nvlist(config, ZPOOL_CONFIG_VDEV_TREE,
	    &nvtop) == 0);
	spa_config_enter(spa, SCL_ALL, FTAG, RW_WRITER);
	error = spa_config_parse(spa, &rvd, nvtop, NULL, 0,
	    VDEV_ALLOC_ROOTPOOL);
	spa_config_exit(spa, SCL_ALL, FTAG);
	if (error) {
		mutex_exit(&spa_namespace_lock);
		nvlist_free(config);
		cmn_err(CE_NOTE, "Can not parse the config for pool '%s'",
		    pname);
		return (error);
	}

	/*
	 * Get the boot vdev.
	 */
	if ((bvd = vdev_lookup_by_guid(rvd, guid)) == NULL) {
		cmn_err(CE_NOTE, "Can not find the boot vdev for guid %llu",
		    (u_longlong_t)guid);
		error = ENOENT;
		goto out;
	}

	/*
	 * Determine if there is a better boot device.
	 */
	avd = bvd;
	spa_alt_rootvdev(rvd, &avd, &txg);
	if (avd != bvd) {
		cmn_err(CE_NOTE, "The boot device is 'degraded'. Please "
		    "try booting from '%s'", avd->vdev_path);
		error = EINVAL;
		goto out;
	}

	/*
	 * If the boot device is part of a spare vdev then ensure that
	 * we're booting off the active spare.
	 */
	if (bvd->vdev_parent->vdev_ops == &vdev_spare_ops &&
	    !bvd->vdev_isspare) {
		cmn_err(CE_NOTE, "The boot device is currently spared. Please "
		    "try booting from '%s'",
		    bvd->vdev_parent->vdev_child[1]->vdev_path);
		error = EINVAL;
		goto out;
	}

	VERIFY(nvlist_dup(config, &spa->spa_config, 0) == 0);
	error = 0;
out:
	spa_config_enter(spa, SCL_ALL, FTAG, RW_WRITER);
	vdev_free(rvd);
	spa_config_exit(spa, SCL_ALL, FTAG);
	mutex_exit(&spa_namespace_lock);

	nvlist_free(config);
	return (error);
}

#endif

/*
 * Take a pool and insert it into the namespace as if it had been loaded at
 * boot.
 */
int
spa_import_verbatim(const char *pool, nvlist_t *config, nvlist_t *props)
{
	spa_t *spa;
	char *altroot = NULL;

	mutex_enter(&spa_namespace_lock);
	if (spa_lookup(pool) != NULL) {
		mutex_exit(&spa_namespace_lock);
		return (EEXIST);
	}

	(void) nvlist_lookup_string(props,
	    zpool_prop_to_name(ZPOOL_PROP_ALTROOT), &altroot);
	spa = spa_add(pool, altroot);

	VERIFY(nvlist_dup(config, &spa->spa_config, 0) == 0);

	if (props != NULL)
		spa_configfile_set(spa, props, B_FALSE);

	spa_config_sync(spa, B_FALSE, B_TRUE);

	mutex_exit(&spa_namespace_lock);

	return (0);
}

/*
 * Import a non-root pool into the system.
 */
int
spa_import(const char *pool, nvlist_t *config, nvlist_t *props)
{
	spa_t *spa;
	char *altroot = NULL;
	int error;
	nvlist_t *nvroot;
	nvlist_t **spares, **l2cache;
	uint_t nspares, nl2cache;

	/*
	 * If a pool with this name exists, return failure.
	 */
	mutex_enter(&spa_namespace_lock);
	if ((spa = spa_lookup(pool)) != NULL) {
		mutex_exit(&spa_namespace_lock);
		return (EEXIST);
	}

	/*
	 * Create and initialize the spa structure.
	 */
	(void) nvlist_lookup_string(props,
	    zpool_prop_to_name(ZPOOL_PROP_ALTROOT), &altroot);
	spa = spa_add(pool, altroot);
	spa_activate(spa, spa_mode_global);

	/*
	 * Don't start async tasks until we know everything is healthy.
	 */
	spa_async_suspend(spa);

	/*
	 * Pass off the heavy lifting to spa_load().  Pass TRUE for mosconfig
	 * because the user-supplied config is actually the one to trust when
	 * doing an import.
	 */
	error = spa_load(spa, config, SPA_LOAD_IMPORT, B_TRUE);

	spa_config_enter(spa, SCL_ALL, FTAG, RW_WRITER);
	/*
	 * Toss any existing sparelist, as it doesn't have any validity
	 * anymore, and conflicts with spa_has_spare().
	 */
	if (spa->spa_spares.sav_config) {
		nvlist_free(spa->spa_spares.sav_config);
		spa->spa_spares.sav_config = NULL;
		spa_load_spares(spa);
	}
	if (spa->spa_l2cache.sav_config) {
		nvlist_free(spa->spa_l2cache.sav_config);
		spa->spa_l2cache.sav_config = NULL;
		spa_load_l2cache(spa);
	}

	VERIFY(nvlist_lookup_nvlist(config, ZPOOL_CONFIG_VDEV_TREE,
	    &nvroot) == 0);
	if (error == 0)
		error = spa_validate_aux(spa, nvroot, -1ULL,
		    VDEV_ALLOC_SPARE);
	if (error == 0)
		error = spa_validate_aux(spa, nvroot, -1ULL,
		    VDEV_ALLOC_L2CACHE);
	spa_config_exit(spa, SCL_ALL, FTAG);

	if (props != NULL)
		spa_configfile_set(spa, props, B_FALSE);

	if (error != 0 || (props && spa_writeable(spa) &&
	    (error = spa_prop_set(spa, props)))) {
		spa_unload(spa);
		spa_deactivate(spa);
		spa_remove(spa);
		mutex_exit(&spa_namespace_lock);
		return (error);
	}

	spa_async_resume(spa);

	/*
	 * Override any spares and level 2 cache devices as specified by
	 * the user, as these may have correct device names/devids, etc.
	 */
	if (nvlist_lookup_nvlist_array(nvroot, ZPOOL_CONFIG_SPARES,
	    &spares, &nspares) == 0) {
		if (spa->spa_spares.sav_config)
			VERIFY(nvlist_remove(spa->spa_spares.sav_config,
			    ZPOOL_CONFIG_SPARES, DATA_TYPE_NVLIST_ARRAY) == 0);
		else
			VERIFY(nvlist_alloc(&spa->spa_spares.sav_config,
			    NV_UNIQUE_NAME, KM_SLEEP) == 0);
		VERIFY(nvlist_add_nvlist_array(spa->spa_spares.sav_config,
		    ZPOOL_CONFIG_SPARES, spares, nspares) == 0);
		spa_config_enter(spa, SCL_ALL, FTAG, RW_WRITER);
		spa_load_spares(spa);
		spa_config_exit(spa, SCL_ALL, FTAG);
		spa->spa_spares.sav_sync = B_TRUE;
	}
	if (nvlist_lookup_nvlist_array(nvroot, ZPOOL_CONFIG_L2CACHE,
	    &l2cache, &nl2cache) == 0) {
		if (spa->spa_l2cache.sav_config)
			VERIFY(nvlist_remove(spa->spa_l2cache.sav_config,
			    ZPOOL_CONFIG_L2CACHE, DATA_TYPE_NVLIST_ARRAY) == 0);
		else
			VERIFY(nvlist_alloc(&spa->spa_l2cache.sav_config,
			    NV_UNIQUE_NAME, KM_SLEEP) == 0);
		VERIFY(nvlist_add_nvlist_array(spa->spa_l2cache.sav_config,
		    ZPOOL_CONFIG_L2CACHE, l2cache, nl2cache) == 0);
		spa_config_enter(spa, SCL_ALL, FTAG, RW_WRITER);
		spa_load_l2cache(spa);
		spa_config_exit(spa, SCL_ALL, FTAG);
		spa->spa_l2cache.sav_sync = B_TRUE;
	}

	if (spa_writeable(spa)) {
		/*
		 * Update the config cache to include the newly-imported pool.
		 */
		spa_config_update_common(spa, SPA_CONFIG_UPDATE_POOL, B_FALSE);
	}

	/*
	 * It's possible that the pool was expanded while it was exported.
	 * We kick off an async task to handle this for us.
	 */
	spa_async_request(spa, SPA_ASYNC_AUTOEXPAND);

	mutex_exit(&spa_namespace_lock);

	return (0);
}


/*
 * This (illegal) pool name is used when temporarily importing a spa_t in order
 * to get the vdev stats associated with the imported devices.
 */
#define	TRYIMPORT_NAME	"$import"

nvlist_t *
spa_tryimport(nvlist_t *tryconfig)
{
	nvlist_t *config = NULL;
	char *poolname;
	spa_t *spa;
	uint64_t state;
	int error;

	if (nvlist_lookup_string(tryconfig, ZPOOL_CONFIG_POOL_NAME, &poolname))
		return (NULL);

	if (nvlist_lookup_uint64(tryconfig, ZPOOL_CONFIG_POOL_STATE, &state))
		return (NULL);

	/*
	 * Create and initialize the spa structure.
	 */
	mutex_enter(&spa_namespace_lock);
	spa = spa_add(TRYIMPORT_NAME, NULL);
	spa_activate(spa, FREAD);

	/*
	 * Pass off the heavy lifting to spa_load().
	 * Pass TRUE for mosconfig because the user-supplied config
	 * is actually the one to trust when doing an import.
	 */
	error = spa_load(spa, tryconfig, SPA_LOAD_TRYIMPORT, B_TRUE);

	/*
	 * If 'tryconfig' was at least parsable, return the current config.
	 */
	if (spa->spa_root_vdev != NULL) {
		config = spa_config_generate(spa, NULL, -1ULL, B_TRUE);
		VERIFY(nvlist_add_string(config, ZPOOL_CONFIG_POOL_NAME,
		    poolname) == 0);
		VERIFY(nvlist_add_uint64(config, ZPOOL_CONFIG_POOL_STATE,
		    state) == 0);
		VERIFY(nvlist_add_uint64(config, ZPOOL_CONFIG_TIMESTAMP,
		    spa->spa_uberblock.ub_timestamp) == 0);

		/*
		 * If the bootfs property exists on this pool then we
		 * copy it out so that external consumers can tell which
		 * pools are bootable.
		 */
		if ((!error || error == EEXIST) && spa->spa_bootfs) {
			char *tmpname = kmem_alloc(MAXPATHLEN, KM_SLEEP);

			/*
			 * We have to play games with the name since the
			 * pool was opened as TRYIMPORT_NAME.
			 */
			if (dsl_dsobj_to_dsname(spa_name(spa),
			    spa->spa_bootfs, tmpname) == 0) {
				char *cp;
				char *dsname = kmem_alloc(MAXPATHLEN, KM_SLEEP);

				cp = strchr(tmpname, '/');
				if (cp == NULL) {
					(void) strlcpy(dsname, tmpname,
					    MAXPATHLEN);
				} else {
					(void) snprintf(dsname, MAXPATHLEN,
					    "%s/%s", poolname, ++cp);
				}
				VERIFY(nvlist_add_string(config,
				    ZPOOL_CONFIG_BOOTFS, dsname) == 0);
				kmem_free(dsname, MAXPATHLEN);
			}
			kmem_free(tmpname, MAXPATHLEN);
		}

		/*
		 * Add the list of hot spares and level 2 cache devices.
		 */
		spa_config_enter(spa, SCL_CONFIG, FTAG, RW_READER);
		spa_add_spares(spa, config);
		spa_add_l2cache(spa, config);
		spa_config_exit(spa, SCL_CONFIG, FTAG);
	}

	spa_unload(spa);
	spa_deactivate(spa);
	spa_remove(spa);
	mutex_exit(&spa_namespace_lock);

	return (config);
}

/*
 * Pool export/destroy
 *
 * The act of destroying or exporting a pool is very simple.  We make sure there
 * is no more pending I/O and any references to the pool are gone.  Then, we
 * update the pool state and sync all the labels to disk, removing the
 * configuration from the cache afterwards. If the 'hardforce' flag is set, then
 * we don't sync the labels or remove the configuration cache.
 */
static int
spa_export_common(char *pool, int new_state, nvlist_t **oldconfig,
    boolean_t force, boolean_t hardforce)
{
	spa_t *spa;

	if (oldconfig)
		*oldconfig = NULL;

	if (!(spa_mode_global & FWRITE))
		return (EROFS);

	mutex_enter(&spa_namespace_lock);
	if ((spa = spa_lookup(pool)) == NULL) {
		mutex_exit(&spa_namespace_lock);
		return (ENOENT);
	}

	/*
	 * Put a hold on the pool, drop the namespace lock, stop async tasks,
	 * reacquire the namespace lock, and see if we can export.
	 */
	spa_open_ref(spa, FTAG);
	mutex_exit(&spa_namespace_lock);
	spa_async_suspend(spa);
	mutex_enter(&spa_namespace_lock);
	spa_close(spa, FTAG);

	/*
	 * The pool will be in core if it's openable,
	 * in which case we can modify its state.
	 */
	if (spa->spa_state != POOL_STATE_UNINITIALIZED && spa->spa_sync_on) {
		/*
		 * Objsets may be open only because they're dirty, so we
		 * have to force it to sync before checking spa_refcnt.
		 */
		txg_wait_synced(spa->spa_dsl_pool, 0);

		/*
		 * A pool cannot be exported or destroyed if there are active
		 * references.  If we are resetting a pool, allow references by
		 * fault injection handlers.
		 */
		if (!spa_refcount_zero(spa) ||
		    (spa->spa_inject_ref != 0 &&
		    new_state != POOL_STATE_UNINITIALIZED)) {
			spa_async_resume(spa);
			mutex_exit(&spa_namespace_lock);
			return (EBUSY);
		}

		/*
		 * A pool cannot be exported if it has an active shared spare.
		 * This is to prevent other pools stealing the active spare
		 * from an exported pool. At user's own will, such pool can
		 * be forcedly exported.
		 */
		if (!force && new_state == POOL_STATE_EXPORTED &&
		    spa_has_active_shared_spare(spa)) {
			spa_async_resume(spa);
			mutex_exit(&spa_namespace_lock);
			return (EXDEV);
		}

		/*
		 * We want this to be reflected on every label,
		 * so mark them all dirty.  spa_unload() will do the
		 * final sync that pushes these changes out.
		 */
		if (new_state != POOL_STATE_UNINITIALIZED && !hardforce) {
			spa_config_enter(spa, SCL_ALL, FTAG, RW_WRITER);
			spa->spa_state = new_state;
			spa->spa_final_txg = spa_last_synced_txg(spa) + 1;
			vdev_config_dirty(spa->spa_root_vdev);
			spa_config_exit(spa, SCL_ALL, FTAG);
		}
	}

	spa_event_notify(spa, NULL, ESC_ZFS_POOL_DESTROY);

	if (spa->spa_state != POOL_STATE_UNINITIALIZED) {
		spa_unload(spa);
		spa_deactivate(spa);
	}

	if (oldconfig && spa->spa_config)
		VERIFY(nvlist_dup(spa->spa_config, oldconfig, 0) == 0);

	if (new_state != POOL_STATE_UNINITIALIZED) {
		if (!hardforce)
			spa_config_sync(spa, B_TRUE, B_TRUE);
		spa_remove(spa);
	}
	mutex_exit(&spa_namespace_lock);

	return (0);
}

/*
 * Destroy a storage pool.
 */
int
spa_destroy(char *pool)
{
	return (spa_export_common(pool, POOL_STATE_DESTROYED, NULL,
	    B_FALSE, B_FALSE));
}

/*
 * Export a storage pool.
 */
int
spa_export(char *pool, nvlist_t **oldconfig, boolean_t force,
    boolean_t hardforce)
{
	return (spa_export_common(pool, POOL_STATE_EXPORTED, oldconfig,
	    force, hardforce));
}

/*
 * Similar to spa_export(), this unloads the spa_t without actually removing it
 * from the namespace in any way.
 */
int
spa_reset(char *pool)
{
	return (spa_export_common(pool, POOL_STATE_UNINITIALIZED, NULL,
	    B_FALSE, B_FALSE));
}

/*
 * ==========================================================================
 * Device manipulation
 * ==========================================================================
 */

/*
 * Add a device to a storage pool.
 */
int
spa_vdev_add(spa_t *spa, nvlist_t *nvroot)
{
	uint64_t txg;
	int error;
	vdev_t *rvd = spa->spa_root_vdev;
	vdev_t *vd, *tvd;
	nvlist_t **spares, **l2cache;
	uint_t nspares, nl2cache;
	int c;

	txg = spa_vdev_enter(spa);

	if ((error = spa_config_parse(spa, &vd, nvroot, NULL, 0,
	    VDEV_ALLOC_ADD)) != 0)
		return (spa_vdev_exit(spa, NULL, txg, error));

	spa->spa_pending_vdev = vd;	/* spa_vdev_exit() will clear this */

	if (nvlist_lookup_nvlist_array(nvroot, ZPOOL_CONFIG_SPARES, &spares,
	    &nspares) != 0)
		nspares = 0;

	if (nvlist_lookup_nvlist_array(nvroot, ZPOOL_CONFIG_L2CACHE, &l2cache,
	    &nl2cache) != 0)
		nl2cache = 0;

	if (vd->vdev_children == 0 && nspares == 0 && nl2cache == 0)
		return (spa_vdev_exit(spa, vd, txg, EINVAL));

	if (vd->vdev_children != 0 &&
	    (error = vdev_create(vd, txg, B_FALSE)) != 0)
		return (spa_vdev_exit(spa, vd, txg, error));

	/*
	 * We must validate the spares and l2cache devices after checking the
	 * children.  Otherwise, vdev_inuse() will blindly overwrite the spare.
	 */
	if ((error = spa_validate_aux(spa, nvroot, txg, VDEV_ALLOC_ADD)) != 0)
		return (spa_vdev_exit(spa, vd, txg, error));

	/*
	 * Transfer each new top-level vdev from vd to rvd.
	 */
	for (c = 0; c < vd->vdev_children; c++) {
		tvd = vd->vdev_child[c];
		vdev_remove_child(vd, tvd);
		tvd->vdev_id = rvd->vdev_children;
		vdev_add_child(rvd, tvd);
		vdev_config_dirty(tvd);
	}

	if (nspares != 0) {
		spa_set_aux_vdevs(&spa->spa_spares, spares, nspares,
		    ZPOOL_CONFIG_SPARES);
		spa_load_spares(spa);
		spa->spa_spares.sav_sync = B_TRUE;
	}

	if (nl2cache != 0) {
		spa_set_aux_vdevs(&spa->spa_l2cache, l2cache, nl2cache,
		    ZPOOL_CONFIG_L2CACHE);
		spa_load_l2cache(spa);
		spa->spa_l2cache.sav_sync = B_TRUE;
	}

	/*
	 * We have to be careful when adding new vdevs to an existing pool.
	 * If other threads start allocating from these vdevs before we
	 * sync the config cache, and we lose power, then upon reboot we may
	 * fail to open the pool because there are DVAs that the config cache
	 * can't translate.  Therefore, we first add the vdevs without
	 * initializing metaslabs; sync the config cache (via spa_vdev_exit());
	 * and then let spa_config_update() initialize the new metaslabs.
	 *
	 * spa_load() checks for added-but-not-initialized vdevs, so that
	 * if we lose power at any point in this sequence, the remaining
	 * steps will be completed the next time we load the pool.
	 */
	(void) spa_vdev_exit(spa, vd, txg, 0);

	mutex_enter(&spa_namespace_lock);
	spa_config_update(spa, SPA_CONFIG_UPDATE_POOL);
	mutex_exit(&spa_namespace_lock);

	return (0);
}

/*
 * Attach a device to a mirror.  The arguments are the path to any device
 * in the mirror, and the nvroot for the new device.  If the path specifies
 * a device that is not mirrored, we automatically insert the mirror vdev.
 *
 * If 'replacing' is specified, the new device is intended to replace the
 * existing device; in this case the two devices are made into their own
 * mirror using the 'replacing' vdev, which is functionally identical to
 * the mirror vdev (it actually reuses all the same ops) but has a few
 * extra rules: you can't attach to it after it's been created, and upon
 * completion of resilvering, the first disk (the one being replaced)
 * is automatically detached.
 */
int
spa_vdev_attach(spa_t *spa, uint64_t guid, nvlist_t *nvroot, int replacing)
{
	uint64_t txg, open_txg;
	vdev_t *rvd = spa->spa_root_vdev;
	vdev_t *oldvd, *newvd, *newrootvd, *pvd, *tvd;
	vdev_ops_t *pvops;
	dmu_tx_t *tx;
	char *oldvdpath, *newvdpath;
	int newvd_isspare;
	int error;

	txg = spa_vdev_enter(spa);

	oldvd = spa_lookup_by_guid(spa, guid, B_FALSE);

	if (oldvd == NULL)
		return (spa_vdev_exit(spa, NULL, txg, ENODEV));

	if (!oldvd->vdev_ops->vdev_op_leaf)
		return (spa_vdev_exit(spa, NULL, txg, ENOTSUP));

	pvd = oldvd->vdev_parent;

	if ((error = spa_config_parse(spa, &newrootvd, nvroot, NULL, 0,
	    VDEV_ALLOC_ADD)) != 0)
		return (spa_vdev_exit(spa, NULL, txg, EINVAL));

	if (newrootvd->vdev_children != 1)
		return (spa_vdev_exit(spa, newrootvd, txg, EINVAL));

	newvd = newrootvd->vdev_child[0];

	if (!newvd->vdev_ops->vdev_op_leaf)
		return (spa_vdev_exit(spa, newrootvd, txg, EINVAL));

	if ((error = vdev_create(newrootvd, txg, replacing)) != 0)
		return (spa_vdev_exit(spa, newrootvd, txg, error));

	/*
	 * Spares can't replace logs
	 */
	if (oldvd->vdev_top->vdev_islog && newvd->vdev_isspare)
		return (spa_vdev_exit(spa, newrootvd, txg, ENOTSUP));

	if (!replacing) {
		/*
		 * For attach, the only allowable parent is a mirror or the root
		 * vdev.
		 */
		if (pvd->vdev_ops != &vdev_mirror_ops &&
		    pvd->vdev_ops != &vdev_root_ops)
			return (spa_vdev_exit(spa, newrootvd, txg, ENOTSUP));

		pvops = &vdev_mirror_ops;
	} else {
		/*
		 * Active hot spares can only be replaced by inactive hot
		 * spares.
		 */
		if (pvd->vdev_ops == &vdev_spare_ops &&
		    pvd->vdev_child[1] == oldvd &&
		    !spa_has_spare(spa, newvd->vdev_guid))
			return (spa_vdev_exit(spa, newrootvd, txg, ENOTSUP));

		/*
		 * If the source is a hot spare, and the parent isn't already a
		 * spare, then we want to create a new hot spare.  Otherwise, we
		 * want to create a replacing vdev.  The user is not allowed to
		 * attach to a spared vdev child unless the 'isspare' state is
		 * the same (spare replaces spare, non-spare replaces
		 * non-spare).
		 */
		if (pvd->vdev_ops == &vdev_replacing_ops)
			return (spa_vdev_exit(spa, newrootvd, txg, ENOTSUP));
		else if (pvd->vdev_ops == &vdev_spare_ops &&
		    newvd->vdev_isspare != oldvd->vdev_isspare)
			return (spa_vdev_exit(spa, newrootvd, txg, ENOTSUP));
		else if (pvd->vdev_ops != &vdev_spare_ops &&
		    newvd->vdev_isspare)
			pvops = &vdev_spare_ops;
		else
			pvops = &vdev_replacing_ops;
	}

	/*
	 * Make sure the new device is big enough.
	 */
	if (newvd->vdev_asize < vdev_get_min_asize(oldvd))
		return (spa_vdev_exit(spa, newrootvd, txg, EOVERFLOW));

	/*
	 * The new device cannot have a higher alignment requirement
	 * than the top-level vdev.
	 */
	if (newvd->vdev_ashift > oldvd->vdev_top->vdev_ashift)
		return (spa_vdev_exit(spa, newrootvd, txg, EDOM));

	/*
	 * If this is an in-place replacement, update oldvd's path and devid
	 * to make it distinguishable from newvd, and unopenable from now on.
	 */
	if (strcmp(oldvd->vdev_path, newvd->vdev_path) == 0) {
		spa_strfree(oldvd->vdev_path);
		oldvd->vdev_path = kmem_alloc(strlen(newvd->vdev_path) + 5,
		    KM_SLEEP);
		(void) sprintf(oldvd->vdev_path, "%s/%s",
		    newvd->vdev_path, "old");
		if (oldvd->vdev_devid != NULL) {
			spa_strfree(oldvd->vdev_devid);
			oldvd->vdev_devid = NULL;
		}
	}

	/*
	 * If the parent is not a mirror, or if we're replacing, insert the new
	 * mirror/replacing/spare vdev above oldvd.
	 */
	if (pvd->vdev_ops != pvops)
		pvd = vdev_add_parent(oldvd, pvops);

	ASSERT(pvd->vdev_top->vdev_parent == rvd);
	ASSERT(pvd->vdev_ops == pvops);
	ASSERT(oldvd->vdev_parent == pvd);

	/*
	 * Extract the new device from its root and add it to pvd.
	 */
	vdev_remove_child(newrootvd, newvd);
	newvd->vdev_id = pvd->vdev_children;
	vdev_add_child(pvd, newvd);

	tvd = newvd->vdev_top;
	ASSERT(pvd->vdev_top == tvd);
	ASSERT(tvd->vdev_parent == rvd);

	vdev_config_dirty(tvd);

	/*
	 * Set newvd's DTL to [TXG_INITIAL, open_txg].  It will propagate
	 * upward when spa_vdev_exit() calls vdev_dtl_reassess().
	 */
	open_txg = txg + TXG_CONCURRENT_STATES - 1;

	vdev_dtl_dirty(newvd, DTL_MISSING,
	    TXG_INITIAL, open_txg - TXG_INITIAL + 1);

	if (newvd->vdev_isspare) {
		spa_spare_activate(newvd);
		spa_event_notify(spa, newvd, ESC_ZFS_VDEV_SPARE);
	}

	oldvdpath = spa_strdup(oldvd->vdev_path);
	newvdpath = spa_strdup(newvd->vdev_path);
	newvd_isspare = newvd->vdev_isspare;

	/*
	 * Mark newvd's DTL dirty in this txg.
	 */
	vdev_dirty(tvd, VDD_DTL, newvd, txg);

	(void) spa_vdev_exit(spa, newrootvd, open_txg, 0);

	tx = dmu_tx_create_dd(spa_get_dsl(spa)->dp_mos_dir);
	if (dmu_tx_assign(tx, TXG_WAIT) == 0) {
		spa_history_internal_log(LOG_POOL_VDEV_ATTACH, spa, tx,
		    CRED(),  "%s vdev=%s %s vdev=%s",
		    replacing && newvd_isspare ? "spare in" :
		    replacing ? "replace" : "attach", newvdpath,
		    replacing ? "for" : "to", oldvdpath);
		dmu_tx_commit(tx);
	} else {
		dmu_tx_abort(tx);
	}

	spa_strfree(oldvdpath);
	spa_strfree(newvdpath);

	/*
	 * Kick off a resilver to update newvd.
	 */
	VERIFY3U(spa_scrub(spa, POOL_SCRUB_RESILVER), ==, 0);

	return (0);
}

/*
 * Detach a device from a mirror or replacing vdev.
 * If 'replace_done' is specified, only detach if the parent
 * is a replacing vdev.
 */
int
spa_vdev_detach(spa_t *spa, uint64_t guid, uint64_t pguid, int replace_done)
{
	uint64_t txg;
	int error;
	vdev_t *rvd = spa->spa_root_vdev;
	vdev_t *vd, *pvd, *cvd, *tvd;
	boolean_t unspare = B_FALSE;
	uint64_t unspare_guid;
	size_t len;
	int t;

	txg = spa_vdev_enter(spa);

	vd = spa_lookup_by_guid(spa, guid, B_FALSE);

	if (vd == NULL)
		return (spa_vdev_exit(spa, NULL, txg, ENODEV));

	if (!vd->vdev_ops->vdev_op_leaf)
		return (spa_vdev_exit(spa, NULL, txg, ENOTSUP));

	pvd = vd->vdev_parent;

	/*
	 * If the parent/child relationship is not as expected, don't do it.
	 * Consider M(A,R(B,C)) -- that is, a mirror of A with a replacing
	 * vdev that's replacing B with C.  The user's intent in replacing
	 * is to go from M(A,B) to M(A,C).  If the user decides to cancel
	 * the replace by detaching C, the expected behavior is to end up
	 * M(A,B).  But suppose that right after deciding to detach C,
	 * the replacement of B completes.  We would have M(A,C), and then
	 * ask to detach C, which would leave us with just A -- not what
	 * the user wanted.  To prevent this, we make sure that the
	 * parent/child relationship hasn't changed -- in this example,
	 * that C's parent is still the replacing vdev R.
	 */
	if (pvd->vdev_guid != pguid && pguid != 0)
		return (spa_vdev_exit(spa, NULL, txg, EBUSY));

	/*
	 * If replace_done is specified, only remove this device if it's
	 * the first child of a replacing vdev.  For the 'spare' vdev, either
	 * disk can be removed.
	 */
	if (replace_done) {
		if (pvd->vdev_ops == &vdev_replacing_ops) {
			if (vd->vdev_id != 0)
				return (spa_vdev_exit(spa, NULL, txg, ENOTSUP));
		} else if (pvd->vdev_ops != &vdev_spare_ops) {
			return (spa_vdev_exit(spa, NULL, txg, ENOTSUP));
		}
	}

	ASSERT(pvd->vdev_ops != &vdev_spare_ops ||
	    spa_version(spa) >= SPA_VERSION_SPARES);

	/*
	 * Only mirror, replacing, and spare vdevs support detach.
	 */
	if (pvd->vdev_ops != &vdev_replacing_ops &&
	    pvd->vdev_ops != &vdev_mirror_ops &&
	    pvd->vdev_ops != &vdev_spare_ops)
		return (spa_vdev_exit(spa, NULL, txg, ENOTSUP));

	/*
	 * If this device has the only valid copy of some data,
	 * we cannot safely detach it.
	 */
	if (vdev_dtl_required(vd))
		return (spa_vdev_exit(spa, NULL, txg, EBUSY));

	ASSERT(pvd->vdev_children >= 2);

	/*
	 * If we are detaching the second disk from a replacing vdev, then
	 * check to see if we changed the original vdev's path to have "/old"
	 * at the end in spa_vdev_attach().  If so, undo that change now.
	 */
	if (pvd->vdev_ops == &vdev_replacing_ops && vd->vdev_id == 1 &&
	    pvd->vdev_child[0]->vdev_path != NULL &&
	    pvd->vdev_child[1]->vdev_path != NULL) {
		ASSERT(pvd->vdev_child[1] == vd);
		cvd = pvd->vdev_child[0];
		len = strlen(vd->vdev_path);
		if (strncmp(cvd->vdev_path, vd->vdev_path, len) == 0 &&
		    strcmp(cvd->vdev_path + len, "/old") == 0) {
			spa_strfree(cvd->vdev_path);
			cvd->vdev_path = spa_strdup(vd->vdev_path);
		}
	}

	/*
	 * If we are detaching the original disk from a spare, then it implies
	 * that the spare should become a real disk, and be removed from the
	 * active spare list for the pool.
	 */
	if (pvd->vdev_ops == &vdev_spare_ops &&
	    vd->vdev_id == 0 && pvd->vdev_child[1]->vdev_isspare)
		unspare = B_TRUE;

	/*
	 * Erase the disk labels so the disk can be used for other things.
	 * This must be done after all other error cases are handled,
	 * but before we disembowel vd (so we can still do I/O to it).
	 * But if we can't do it, don't treat the error as fatal --
	 * it may be that the unwritability of the disk is the reason
	 * it's being detached!
	 */
	error = vdev_label_init(vd, 0, VDEV_LABEL_REMOVE);

	/*
	 * Remove vd from its parent and compact the parent's children.
	 */
	vdev_remove_child(pvd, vd);
	vdev_compact_children(pvd);

	/*
	 * Remember one of the remaining children so we can get tvd below.
	 */
	cvd = pvd->vdev_child[0];

	/*
	 * If we need to remove the remaining child from the list of hot spares,
	 * do it now, marking the vdev as no longer a spare in the process.
	 * We must do this before vdev_remove_parent(), because that can
	 * change the GUID if it creates a new toplevel GUID.  For a similar
	 * reason, we must remove the spare now, in the same txg as the detach;
	 * otherwise someone could attach a new sibling, change the GUID, and
	 * the subsequent attempt to spa_vdev_remove(unspare_guid) would fail.
	 */
	if (unspare) {
		ASSERT(cvd->vdev_isspare);
		spa_spare_remove(cvd);
		unspare_guid = cvd->vdev_guid;
		(void) spa_vdev_remove(spa, unspare_guid, B_TRUE);
	}

	/*
	 * If the parent mirror/replacing vdev only has one child,
	 * the parent is no longer needed.  Remove it from the tree.
	 */
	if (pvd->vdev_children == 1)
		vdev_remove_parent(cvd);

	/*
	 * We don't set tvd until now because the parent we just removed
	 * may have been the previous top-level vdev.
	 */
	tvd = cvd->vdev_top;
	ASSERT(tvd->vdev_parent == rvd);

	/*
	 * Reevaluate the parent vdev state.
	 */
	vdev_propagate_state(cvd);

	/*
	 * If the 'autoexpand' property is set on the pool then automatically
	 * try to expand the size of the pool. For example if the device we
	 * just detached was smaller than the others, it may be possible to
	 * add metaslabs (i.e. grow the pool). We need to reopen the vdev
	 * first so that we can obtain the updated sizes of the leaf vdevs.
	 */
	if (spa->spa_autoexpand) {
		vdev_reopen(tvd);
		vdev_expand(tvd, txg);
	}

	vdev_config_dirty(tvd);

	/*
	 * Mark vd's DTL as dirty in this txg.  vdev_dtl_sync() will see that
	 * vd->vdev_detached is set and free vd's DTL object in syncing context.
	 * But first make sure we're not on any *other* txg's DTL list, to
	 * prevent vd from being accessed after it's freed.
	 */
	for (t = 0; t < TXG_SIZE; t++)
		(void) txg_list_remove_this(&tvd->vdev_dtl_list, vd, t);
	vd->vdev_detached = B_TRUE;
	vdev_dirty(tvd, VDD_DTL, vd, txg);

	spa_event_notify(spa, vd, ESC_ZFS_VDEV_REMOVE);

	error = spa_vdev_exit(spa, vd, txg, 0);

	/*
	 * If this was the removal of the original device in a hot spare vdev,
	 * then we want to go through and remove the device from the hot spare
	 * list of every other pool.
	 */
	if (unspare) {
		spa_t *myspa = spa;
		spa = NULL;
		mutex_enter(&spa_namespace_lock);
		while ((spa = spa_next(spa)) != NULL) {
			if (spa->spa_state != POOL_STATE_ACTIVE)
				continue;
			if (spa == myspa)
				continue;
			spa_open_ref(spa, FTAG);
			mutex_exit(&spa_namespace_lock);
			(void) spa_vdev_remove(spa, unspare_guid, B_TRUE);
			mutex_enter(&spa_namespace_lock);
			spa_close(spa, FTAG);
		}
		mutex_exit(&spa_namespace_lock);
	}

	return (error);
}

static nvlist_t *
spa_nvlist_lookup_by_guid(nvlist_t **nvpp, int count, uint64_t target_guid)
{
	int i;

	for (i = 0; i < count; i++) {
		uint64_t guid;

		VERIFY(nvlist_lookup_uint64(nvpp[i], ZPOOL_CONFIG_GUID,
		    &guid) == 0);

		if (guid == target_guid)
			return (nvpp[i]);
	}

	return (NULL);
}

static void
spa_vdev_remove_aux(nvlist_t *config, char *name, nvlist_t **dev, int count,
	nvlist_t *dev_to_remove)
{
	nvlist_t **newdev = NULL;
	int i, j;

	if (count > 1)
		newdev = kmem_alloc((count - 1) * sizeof (void *), KM_SLEEP);

	for (i = 0, j = 0; i < count; i++) {
		if (dev[i] == dev_to_remove)
			continue;
		VERIFY(nvlist_dup(dev[i], &newdev[j++], KM_SLEEP) == 0);
	}

	VERIFY(nvlist_remove(config, name, DATA_TYPE_NVLIST_ARRAY) == 0);
	VERIFY(nvlist_add_nvlist_array(config, name, newdev, count - 1) == 0);

	for (i = 0; i < count - 1; i++)
		nvlist_free(newdev[i]);

	if (count > 1)
		kmem_free(newdev, (count - 1) * sizeof (void *));
}

/*
 * Remove a device from the pool.  Currently, this supports removing only hot
 * spares and level 2 ARC devices.
 */
int
spa_vdev_remove(spa_t *spa, uint64_t guid, boolean_t unspare)
{
	vdev_t *vd;
	nvlist_t **spares, **l2cache, *nv;
	uint_t nspares, nl2cache;
	uint64_t txg = 0;
	int error = 0;
	boolean_t locked = MUTEX_HELD(&spa_namespace_lock);

	if (!locked)
		txg = spa_vdev_enter(spa);

	vd = spa_lookup_by_guid(spa, guid, B_FALSE);

	if (spa->spa_spares.sav_vdevs != NULL &&
	    nvlist_lookup_nvlist_array(spa->spa_spares.sav_config,
	    ZPOOL_CONFIG_SPARES, &spares, &nspares) == 0 &&
	    (nv = spa_nvlist_lookup_by_guid(spares, nspares, guid)) != NULL) {
		/*
		 * Only remove the hot spare if it's not currently in use
		 * in this pool.
		 */
		if (vd == NULL || unspare) {
			spa_vdev_remove_aux(spa->spa_spares.sav_config,
			    ZPOOL_CONFIG_SPARES, spares, nspares, nv);
			spa_load_spares(spa);
			spa->spa_spares.sav_sync = B_TRUE;
		} else {
			error = EBUSY;
		}
	} else if (spa->spa_l2cache.sav_vdevs != NULL &&
	    nvlist_lookup_nvlist_array(spa->spa_l2cache.sav_config,
	    ZPOOL_CONFIG_L2CACHE, &l2cache, &nl2cache) == 0 &&
	    (nv = spa_nvlist_lookup_by_guid(l2cache, nl2cache, guid)) != NULL) {
		/*
		 * Cache devices can always be removed.
		 */
		spa_vdev_remove_aux(spa->spa_l2cache.sav_config,
		    ZPOOL_CONFIG_L2CACHE, l2cache, nl2cache, nv);
		spa_load_l2cache(spa);
		spa->spa_l2cache.sav_sync = B_TRUE;
	} else if (vd != NULL) {
		/*
		 * Normal vdevs cannot be removed (yet).
		 */
		error = ENOTSUP;
	} else {
		/*
		 * There is no vdev of any kind with the specified guid.
		 */
		error = ENOENT;
	}

	if (!locked)
		return (spa_vdev_exit(spa, NULL, txg, error));

	return (error);
}

/*
 * Find any device that's done replacing, or a vdev marked 'unspare' that's
 * current spared, so we can detach it.
 */
static vdev_t *
spa_vdev_resilver_done_hunt(vdev_t *vd)
{
	vdev_t *newvd, *oldvd;

	for (int c = 0; c < vd->vdev_children; c++) {
		oldvd = spa_vdev_resilver_done_hunt(vd->vdev_child[c]);
		if (oldvd != NULL)
			return (oldvd);
	}

	/*
	 * Check for a completed replacement.
	 */
	if (vd->vdev_ops == &vdev_replacing_ops && vd->vdev_children == 2) {
		oldvd = vd->vdev_child[0];
		newvd = vd->vdev_child[1];

		if (vdev_dtl_empty(newvd, DTL_MISSING) &&
		    !vdev_dtl_required(oldvd))
			return (oldvd);
	}

	/*
	 * Check for a completed resilver with the 'unspare' flag set.
	 */
	if (vd->vdev_ops == &vdev_spare_ops && vd->vdev_children == 2) {
		newvd = vd->vdev_child[0];
		oldvd = vd->vdev_child[1];

		if (newvd->vdev_unspare &&
		    vdev_dtl_empty(newvd, DTL_MISSING) &&
		    !vdev_dtl_required(oldvd)) {
			newvd->vdev_unspare = 0;
			return (oldvd);
		}
	}

	return (NULL);
}

static void
spa_vdev_resilver_done(spa_t *spa)
{
	vdev_t *vd, *pvd, *ppvd;
	uint64_t guid, sguid, pguid, ppguid;

	spa_config_enter(spa, SCL_ALL, FTAG, RW_WRITER);

	while ((vd = spa_vdev_resilver_done_hunt(spa->spa_root_vdev)) != NULL) {
		pvd = vd->vdev_parent;
		ppvd = pvd->vdev_parent;
		guid = vd->vdev_guid;
		pguid = pvd->vdev_guid;
		ppguid = ppvd->vdev_guid;
		sguid = 0;
		/*
		 * If we have just finished replacing a hot spared device, then
		 * we need to detach the parent's first child (the original hot
		 * spare) as well.
		 */
		if (ppvd->vdev_ops == &vdev_spare_ops && pvd->vdev_id == 0) {
			ASSERT(pvd->vdev_ops == &vdev_replacing_ops);
			ASSERT(ppvd->vdev_children == 2);
			sguid = ppvd->vdev_child[1]->vdev_guid;
		}
		spa_config_exit(spa, SCL_ALL, FTAG);
		if (spa_vdev_detach(spa, guid, pguid, B_TRUE) != 0)
			return;
		if (sguid && spa_vdev_detach(spa, sguid, ppguid, B_TRUE) != 0)
			return;
		spa_config_enter(spa, SCL_ALL, FTAG, RW_WRITER);
	}

	spa_config_exit(spa, SCL_ALL, FTAG);
}

/*
 * Update the stored path or FRU for this vdev.  Dirty the vdev configuration,
 * relying on spa_vdev_enter/exit() to synchronize the labels and cache.
 */
int
spa_vdev_set_common(spa_t *spa, uint64_t guid, const char *value,
    boolean_t ispath)
{
	vdev_t *vd;
	uint64_t txg;

	txg = spa_vdev_enter(spa);

	if ((vd = spa_lookup_by_guid(spa, guid, B_TRUE)) == NULL)
		return (spa_vdev_exit(spa, NULL, txg, ENOENT));

	if (!vd->vdev_ops->vdev_op_leaf)
		return (spa_vdev_exit(spa, NULL, txg, ENOTSUP));

	if (ispath) {
		spa_strfree(vd->vdev_path);
		vd->vdev_path = spa_strdup(value);
	} else {
		if (vd->vdev_fru != NULL)
			spa_strfree(vd->vdev_fru);
		vd->vdev_fru = spa_strdup(value);
	}

	vdev_config_dirty(vd->vdev_top);

	return (spa_vdev_exit(spa, NULL, txg, 0));
}

int
spa_vdev_setpath(spa_t *spa, uint64_t guid, const char *newpath)
{
	return (spa_vdev_set_common(spa, guid, newpath, B_TRUE));
}

int
spa_vdev_setfru(spa_t *spa, uint64_t guid, const char *newfru)
{
	return (spa_vdev_set_common(spa, guid, newfru, B_FALSE));
}

/*
 * ==========================================================================
 * SPA Scrubbing
 * ==========================================================================
 */

int
spa_scrub(spa_t *spa, pool_scrub_type_t type)
{
	ASSERT(spa_config_held(spa, SCL_ALL, RW_WRITER) == 0);

	if ((uint_t)type >= POOL_SCRUB_TYPES)
		return (ENOTSUP);

	/*
	 * If a resilver was requested, but there is no DTL on a
	 * writeable leaf device, we have nothing to do.
	 */
	if (type == POOL_SCRUB_RESILVER &&
	    !vdev_resilver_needed(spa->spa_root_vdev, NULL, NULL)) {
		spa_async_request(spa, SPA_ASYNC_RESILVER_DONE);
		return (0);
	}

	if (type == POOL_SCRUB_EVERYTHING &&
	    spa->spa_dsl_pool->dp_scrub_func != SCRUB_FUNC_NONE &&
	    spa->spa_dsl_pool->dp_scrub_isresilver)
		return (EBUSY);

	if (type == POOL_SCRUB_EVERYTHING || type == POOL_SCRUB_RESILVER) {
		return (dsl_pool_scrub_clean(spa->spa_dsl_pool));
	} else if (type == POOL_SCRUB_NONE) {
		return (dsl_pool_scrub_cancel(spa->spa_dsl_pool));
	} else {
		return (EINVAL);
	}
}

/*
 * ==========================================================================
 * SPA async task processing
 * ==========================================================================
 */

static void
spa_async_remove(spa_t *spa, vdev_t *vd)
{
	int c;

	if (vd->vdev_remove_wanted) {
		vd->vdev_remove_wanted = 0;
		vdev_set_state(vd, B_FALSE, VDEV_STATE_REMOVED, VDEV_AUX_NONE);
		vdev_clear(spa, vd);
		vdev_state_dirty(vd->vdev_top);
	}

	for (c = 0; c < vd->vdev_children; c++)
		spa_async_remove(spa, vd->vdev_child[c]);
}

static void
spa_async_probe(spa_t *spa, vdev_t *vd)
{
	int c;

	if (vd->vdev_probe_wanted) {
		vd->vdev_probe_wanted = 0;
		vdev_reopen(vd);	/* vdev_open() does the actual probe */
	}

	for (c = 0; c < vd->vdev_children; c++)
		spa_async_probe(spa, vd->vdev_child[c]);
}

static void
spa_async_autoexpand(spa_t *spa, vdev_t *vd)
{
	sysevent_id_t eid;
	nvlist_t *attr;
	char *physpath;

	if (!spa->spa_autoexpand)
		return;

	for (int c = 0; c < vd->vdev_children; c++) {
		vdev_t *cvd = vd->vdev_child[c];
		spa_async_autoexpand(spa, cvd);
	}

	if (!vd->vdev_ops->vdev_op_leaf || vd->vdev_physpath == NULL)
		return;

	physpath = kmem_zalloc(MAXPATHLEN, KM_SLEEP);
	(void) snprintf(physpath, MAXPATHLEN, "/devices%s", vd->vdev_physpath);

	VERIFY(nvlist_alloc(&attr, NV_UNIQUE_NAME, KM_SLEEP) == 0);
	VERIFY(nvlist_add_string(attr, DEV_PHYS_PATH, physpath) == 0);

	(void) ddi_log_sysevent(zfs_dip, SUNW_VENDOR, EC_DEV_STATUS,
	    ESC_DEV_DLE, attr, &eid, DDI_SLEEP);

	nvlist_free(attr);
	kmem_free(physpath, MAXPATHLEN);
}

static void
spa_async_thread(spa_t *spa)
{
	int tasks, i;

	ASSERT(spa->spa_sync_on);

	mutex_enter(&spa->spa_async_lock);
	tasks = spa->spa_async_tasks;
	spa->spa_async_tasks = 0;
	mutex_exit(&spa->spa_async_lock);

	/*
	 * See if the config needs to be updated.
	 */
	if (tasks & SPA_ASYNC_CONFIG_UPDATE) {
		uint64_t oldsz, space_update;

		mutex_enter(&spa_namespace_lock);
		oldsz = spa_get_space(spa);
		spa_config_update(spa, SPA_CONFIG_UPDATE_POOL);
		space_update = spa_get_space(spa) - oldsz;
		mutex_exit(&spa_namespace_lock);

		/*
		 * If the pool grew as a result of the config update,
		 * then log an internal history event.
		 */
		if (space_update) {
			dmu_tx_t *tx;

			tx = dmu_tx_create_dd(spa_get_dsl(spa)->dp_mos_dir);
			if (dmu_tx_assign(tx, TXG_WAIT) == 0) {
				spa_history_internal_log(LOG_POOL_VDEV_ONLINE,
				    spa, tx, CRED(),
				    "pool '%s' size: %llu(+%llu)",
				    spa_name(spa), spa_get_space(spa),
				    space_update);
				dmu_tx_commit(tx);
			} else {
				dmu_tx_abort(tx);
			}
		}
	}

	/*
	 * See if any devices need to be marked REMOVED.
	 */
	if (tasks & SPA_ASYNC_REMOVE) {
		spa_vdev_state_enter(spa);
		spa_async_remove(spa, spa->spa_root_vdev);
		for (i = 0; i < spa->spa_l2cache.sav_count; i++)
			spa_async_remove(spa, spa->spa_l2cache.sav_vdevs[i]);
		for (i = 0; i < spa->spa_spares.sav_count; i++)
			spa_async_remove(spa, spa->spa_spares.sav_vdevs[i]);
		(void) spa_vdev_state_exit(spa, NULL, 0);
	}

	if ((tasks & SPA_ASYNC_AUTOEXPAND) && !spa_suspended(spa)) {
		spa_config_enter(spa, SCL_CONFIG, FTAG, RW_READER);
		spa_async_autoexpand(spa, spa->spa_root_vdev);
		spa_config_exit(spa, SCL_CONFIG, FTAG);
	}

	/*
	 * See if any devices need to be probed.
	 */
	if (tasks & SPA_ASYNC_PROBE) {
		spa_vdev_state_enter(spa);
		spa_async_probe(spa, spa->spa_root_vdev);
		(void) spa_vdev_state_exit(spa, NULL, 0);
	}

	/*
	 * If any devices are done replacing, detach them.
	 */
	if (tasks & SPA_ASYNC_RESILVER_DONE)
		spa_vdev_resilver_done(spa);

	/*
	 * Kick off a resilver.
	 */
	if (tasks & SPA_ASYNC_RESILVER)
		VERIFY(spa_scrub(spa, POOL_SCRUB_RESILVER) == 0);

	/*
	 * Let the world know that we're done.
	 */
	mutex_enter(&spa->spa_async_lock);
	spa->spa_async_thread = NULL;
	cv_broadcast(&spa->spa_async_cv);
	mutex_exit(&spa->spa_async_lock);
	thread_exit();
}

void
spa_async_suspend(spa_t *spa)
{
	mutex_enter(&spa->spa_async_lock);
	spa->spa_async_suspended++;
	while (spa->spa_async_thread != NULL)
		cv_wait(&spa->spa_async_cv, &spa->spa_async_lock);
	mutex_exit(&spa->spa_async_lock);
}

void
spa_async_resume(spa_t *spa)
{
	mutex_enter(&spa->spa_async_lock);
	ASSERT(spa->spa_async_suspended != 0);
	spa->spa_async_suspended--;
	mutex_exit(&spa->spa_async_lock);
}

static void
spa_async_dispatch(spa_t *spa)
{
	mutex_enter(&spa->spa_async_lock);
	if (spa->spa_async_tasks && !spa->spa_async_suspended &&
	    spa->spa_async_thread == NULL &&
	    rootdir != NULL && !vn_is_readonly(rootdir))
		spa->spa_async_thread = thread_create(NULL, 0,
		    spa_async_thread, spa, 0, &p0, TS_RUN, maxclsyspri);
	mutex_exit(&spa->spa_async_lock);
}

void
spa_async_request(spa_t *spa, int task)
{
	mutex_enter(&spa->spa_async_lock);
	spa->spa_async_tasks |= task;
	mutex_exit(&spa->spa_async_lock);
}

/*
 * ==========================================================================
 * SPA syncing routines
 * ==========================================================================
 */

static void
spa_sync_deferred_frees(spa_t *spa, uint64_t txg)
{
	bplist_t *bpl = &spa->spa_sync_bplist;
	dmu_tx_t *tx;
	blkptr_t blk;
	uint64_t itor = 0;
	zio_t *zio;
	int error;
	uint8_t c = 1;

	zio = zio_root(spa, NULL, NULL, ZIO_FLAG_CANFAIL);

	while (bplist_iterate(bpl, &itor, &blk) == 0) {
		ASSERT(blk.blk_birth < txg);
		zio_nowait(zio_free(zio, spa, txg, &blk, NULL, NULL,
		    ZIO_FLAG_MUSTSUCCEED));
	}

	error = zio_wait(zio);
	ASSERT3U(error, ==, 0);

	tx = dmu_tx_create_assigned(spa->spa_dsl_pool, txg);
	bplist_vacate(bpl, tx);

	/*
	 * Pre-dirty the first block so we sync to convergence faster.
	 * (Usually only the first block is needed.)
	 */
	dmu_write(spa->spa_meta_objset, spa->spa_sync_bplist_obj, 0, 1, &c, tx);
	dmu_tx_commit(tx);
}

static void
spa_sync_nvlist(spa_t *spa, uint64_t obj, nvlist_t *nv, dmu_tx_t *tx)
{
	char *packed = NULL;
	size_t bufsize;
	size_t nvsize = 0;
	dmu_buf_t *db;

	VERIFY(nvlist_size(nv, &nvsize, NV_ENCODE_XDR) == 0);

	/*
	 * Write full (SPA_CONFIG_BLOCKSIZE) blocks of configuration
	 * information.  This avoids the dbuf_will_dirty() path and
	 * saves us a pre-read to get data we don't actually care about.
	 */
	bufsize = P2ROUNDUP(nvsize, SPA_CONFIG_BLOCKSIZE);
	packed = kmem_alloc(bufsize, KM_SLEEP);

	VERIFY(nvlist_pack(nv, &packed, &nvsize, NV_ENCODE_XDR,
	    KM_SLEEP) == 0);
	bzero(packed + nvsize, bufsize - nvsize);

	dmu_write(spa->spa_meta_objset, obj, 0, bufsize, packed, tx);

	kmem_free(packed, bufsize);

	VERIFY(0 == dmu_bonus_hold(spa->spa_meta_objset, obj, FTAG, &db));
	dmu_buf_will_dirty(db, tx);
	*(uint64_t *)db->db_data = nvsize;
	dmu_buf_rele(db, FTAG);
}

static void
spa_sync_aux_dev(spa_t *spa, spa_aux_vdev_t *sav, dmu_tx_t *tx,
    const char *config, const char *entry)
{
	nvlist_t *nvroot;
	nvlist_t **list;
	int i;

	if (!sav->sav_sync)
		return;

	/*
	 * Update the MOS nvlist describing the list of available devices.
	 * spa_validate_aux() will have already made sure this nvlist is
	 * valid and the vdevs are labeled appropriately.
	 */
	if (sav->sav_object == 0) {
		sav->sav_object = dmu_object_alloc(spa->spa_meta_objset,
		    DMU_OT_PACKED_NVLIST, 1 << 14, DMU_OT_PACKED_NVLIST_SIZE,
		    sizeof (uint64_t), tx);
		VERIFY(zap_update(spa->spa_meta_objset,
		    DMU_POOL_DIRECTORY_OBJECT, entry, sizeof (uint64_t), 1,
		    &sav->sav_object, tx) == 0);
	}

	VERIFY(nvlist_alloc(&nvroot, NV_UNIQUE_NAME, KM_SLEEP) == 0);
	if (sav->sav_count == 0) {
		VERIFY(nvlist_add_nvlist_array(nvroot, config, NULL, 0) == 0);
	} else {
		list = kmem_alloc(sav->sav_count * sizeof (void *), KM_SLEEP);
		for (i = 0; i < sav->sav_count; i++)
			list[i] = vdev_config_generate(spa, sav->sav_vdevs[i],
			    B_FALSE, B_FALSE, B_TRUE);
		VERIFY(nvlist_add_nvlist_array(nvroot, config, list,
		    sav->sav_count) == 0);
		for (i = 0; i < sav->sav_count; i++)
			nvlist_free(list[i]);
		kmem_free(list, sav->sav_count * sizeof (void *));
	}

	spa_sync_nvlist(spa, sav->sav_object, nvroot, tx);
	nvlist_free(nvroot);

	sav->sav_sync = B_FALSE;
}

static void
spa_sync_config_object(spa_t *spa, dmu_tx_t *tx)
{
	nvlist_t *config;

	if (list_is_empty(&spa->spa_config_dirty_list))
		return;

	spa_config_enter(spa, SCL_STATE, FTAG, RW_READER);

	config = spa_config_generate(spa, spa->spa_root_vdev,
	    dmu_tx_get_txg(tx), B_FALSE);

	spa_config_exit(spa, SCL_STATE, FTAG);

	if (spa->spa_config_syncing)
		nvlist_free(spa->spa_config_syncing);
	spa->spa_config_syncing = config;

	spa_sync_nvlist(spa, spa->spa_config_object, config, tx);
}

/*
 * Set zpool properties.
 */
static void
spa_sync_props(void *arg1, void *arg2, cred_t *cr, dmu_tx_t *tx)
{
	spa_t *spa = arg1;
	objset_t *mos = spa->spa_meta_objset;
	nvlist_t *nvp = arg2;
	nvpair_t *elem;
	uint64_t intval;
	char *strval;
	zpool_prop_t prop;
	const char *propname;
	zprop_type_t proptype;

	mutex_enter(&spa->spa_props_lock);

	elem = NULL;
	while ((elem = nvlist_next_nvpair(nvp, elem))) {
		switch (prop = zpool_name_to_prop(nvpair_name(elem))) {
		case ZPOOL_PROP_VERSION:
			/*
			 * Only set version for non-zpool-creation cases
			 * (set/import). spa_create() needs special care
			 * for version setting.
			 */
			if (tx->tx_txg != TXG_INITIAL) {
				VERIFY(nvpair_value_uint64(elem,
				    &intval) == 0);
				ASSERT(intval <= SPA_VERSION);
				ASSERT(intval >= spa_version(spa));
				spa->spa_uberblock.ub_version = intval;
				vdev_config_dirty(spa->spa_root_vdev);
			}
			break;

		case ZPOOL_PROP_ALTROOT:
			/*
			 * 'altroot' is a non-persistent property. It should
			 * have been set temporarily at creation or import time.
			 */
			ASSERT(spa->spa_root != NULL);
			break;

		case ZPOOL_PROP_CACHEFILE:
			/*
			 * 'cachefile' is also a non-persisitent property.
			 */
			break;
		default:
			/*
			 * Set pool property values in the poolprops mos object.
			 */
			if (spa->spa_pool_props_object == 0) {
				objset_t *mos = spa->spa_meta_objset;

				VERIFY((spa->spa_pool_props_object =
				    zap_create(mos, DMU_OT_POOL_PROPS,
				    DMU_OT_NONE, 0, tx)) > 0);

				VERIFY(zap_update(mos,
				    DMU_POOL_DIRECTORY_OBJECT, DMU_POOL_PROPS,
				    8, 1, &spa->spa_pool_props_object, tx)
				    == 0);
			}

			/* normalize the property name */
			propname = zpool_prop_to_name(prop);
			proptype = zpool_prop_get_type(prop);

			if (nvpair_type(elem) == DATA_TYPE_STRING) {
				ASSERT(proptype == PROP_TYPE_STRING);
				VERIFY(nvpair_value_string(elem, &strval) == 0);
				VERIFY(zap_update(mos,
				    spa->spa_pool_props_object, propname,
				    1, strlen(strval) + 1, strval, tx) == 0);

			} else if (nvpair_type(elem) == DATA_TYPE_UINT64) {
				VERIFY(nvpair_value_uint64(elem, &intval) == 0);

				if (proptype == PROP_TYPE_INDEX) {
					const char *unused;
					VERIFY(zpool_prop_index_to_string(
					    prop, intval, &unused) == 0);
				}
				VERIFY(zap_update(mos,
				    spa->spa_pool_props_object, propname,
				    8, 1, &intval, tx) == 0);
			} else {
				ASSERT(0); /* not allowed */
			}

			switch (prop) {
			case ZPOOL_PROP_DELEGATION:
				spa->spa_delegation = intval;
				break;
			case ZPOOL_PROP_BOOTFS:
				spa->spa_bootfs = intval;
				break;
			case ZPOOL_PROP_FAILUREMODE:
				spa->spa_failmode = intval;
				break;
			case ZPOOL_PROP_AUTOEXPAND:
				spa->spa_autoexpand = intval;
				spa_async_request(spa, SPA_ASYNC_AUTOEXPAND);
				break;
			default:
				break;
			}
		}

		/* log internal history if this is not a zpool create */
		if (spa_version(spa) >= SPA_VERSION_ZPOOL_HISTORY &&
		    tx->tx_txg != TXG_INITIAL) {
			spa_history_internal_log(LOG_POOL_PROPSET,
			    spa, tx, cr, "%s %lld %s",
			    nvpair_name(elem), intval, spa_name(spa));
		}
	}

	mutex_exit(&spa->spa_props_lock);
}

/*
 * Sync the specified transaction group.  New blocks may be dirtied as
 * part of the process, so we iterate until it converges.
 */
void
spa_sync(spa_t *spa, uint64_t txg)
{
	dsl_pool_t *dp = spa->spa_dsl_pool;
	objset_t *mos = spa->spa_meta_objset;
	bplist_t *bpl = &spa->spa_sync_bplist;
	vdev_t *rvd = spa->spa_root_vdev;
	vdev_t *vd;
	dmu_tx_t *tx;
	int dirty_vdevs;
	int error;

	/*
	 * Lock out configuration changes.
	 */
	spa_config_enter(spa, SCL_CONFIG, FTAG, RW_READER);

	spa->spa_syncing_txg = txg;
	spa->spa_sync_pass = 0;

	/*
	 * If there are any pending vdev state changes, convert them
	 * into config changes that go out with this transaction group.
	 */
	spa_config_enter(spa, SCL_STATE, FTAG, RW_READER);
	while (list_head(&spa->spa_state_dirty_list) != NULL) {
		/*
		 * We need the write lock here because, for aux vdevs,
		 * calling vdev_config_dirty() modifies sav_config.
		 * This is ugly and will become unnecessary when we
		 * eliminate the aux vdev wart by integrating all vdevs
		 * into the root vdev tree.
		 */
		spa_config_exit(spa, SCL_CONFIG | SCL_STATE, FTAG);
		spa_config_enter(spa, SCL_CONFIG | SCL_STATE, FTAG, RW_WRITER);
		while ((vd = list_head(&spa->spa_state_dirty_list)) != NULL) {
			vdev_state_clean(vd);
			vdev_config_dirty(vd);
		}
		spa_config_exit(spa, SCL_CONFIG | SCL_STATE, FTAG);
		spa_config_enter(spa, SCL_CONFIG | SCL_STATE, FTAG, RW_READER);
	}
	spa_config_exit(spa, SCL_STATE, FTAG);

	VERIFY(0 == bplist_open(bpl, mos, spa->spa_sync_bplist_obj));

	tx = dmu_tx_create_assigned(dp, txg);

	/*
	 * If we are upgrading to SPA_VERSION_RAIDZ_DEFLATE this txg,
	 * set spa_deflate if we have no raid-z vdevs.
	 */
	if (spa->spa_ubsync.ub_version < SPA_VERSION_RAIDZ_DEFLATE &&
	    spa->spa_uberblock.ub_version >= SPA_VERSION_RAIDZ_DEFLATE) {
		int i;

		for (i = 0; i < rvd->vdev_children; i++) {
			vd = rvd->vdev_child[i];
			if (vd->vdev_deflate_ratio != SPA_MINBLOCKSIZE)
				break;
		}
		if (i == rvd->vdev_children) {
			spa->spa_deflate = TRUE;
			VERIFY(0 == zap_add(spa->spa_meta_objset,
			    DMU_POOL_DIRECTORY_OBJECT, DMU_POOL_DEFLATE,
			    sizeof (uint64_t), 1, &spa->spa_deflate, tx));
		}
	}

	if (spa->spa_ubsync.ub_version < SPA_VERSION_ORIGIN &&
	    spa->spa_uberblock.ub_version >= SPA_VERSION_ORIGIN) {
		dsl_pool_create_origin(dp, tx);

		/* Keeping the origin open increases spa_minref */
		spa->spa_minref += 3;
	}

	if (spa->spa_ubsync.ub_version < SPA_VERSION_NEXT_CLONES &&
	    spa->spa_uberblock.ub_version >= SPA_VERSION_NEXT_CLONES) {
		dsl_pool_upgrade_clones(dp, tx);
	}

	/*
	 * If anything has changed in this txg, push the deferred frees
	 * from the previous txg.  If not, leave them alone so that we
	 * don't generate work on an otherwise idle system.
	 */
	if (!txg_list_empty(&dp->dp_dirty_datasets, txg) ||
	    !txg_list_empty(&dp->dp_dirty_dirs, txg) ||
	    !txg_list_empty(&dp->dp_sync_tasks, txg))
		spa_sync_deferred_frees(spa, txg);

	/*
	 * Iterate to convergence.
	 */
	do {
		spa->spa_sync_pass++;

		spa_sync_config_object(spa, tx);
		spa_sync_aux_dev(spa, &spa->spa_spares, tx,
		    ZPOOL_CONFIG_SPARES, DMU_POOL_SPARES);
		spa_sync_aux_dev(spa, &spa->spa_l2cache, tx,
		    ZPOOL_CONFIG_L2CACHE, DMU_POOL_L2CACHE);
		spa_errlog_sync(spa, txg);
		dsl_pool_sync(dp, txg);

		dirty_vdevs = 0;
		while (vd = txg_list_remove(&spa->spa_vdev_txg_list, txg)) {
			vdev_sync(vd, txg);
			dirty_vdevs++;
		}

		bplist_sync(bpl, tx);
	} while (dirty_vdevs);

	bplist_close(bpl);

	dprintf("txg %llu passes %d\n", txg, spa->spa_sync_pass);

	/*
	 * Rewrite the vdev configuration (which includes the uberblock)
	 * to commit the transaction group.
	 *
	 * If there are no dirty vdevs, we sync the uberblock to a few
	 * random top-level vdevs that are known to be visible in the
	 * config cache (see spa_vdev_add() for a complete description).
	 * If there *are* dirty vdevs, sync the uberblock to all vdevs.
	 */
	for (;;) {
		/*
		 * We hold SCL_STATE to prevent vdev open/close/etc.
		 * while we're attempting to write the vdev labels.
		 */
		spa_config_enter(spa, SCL_STATE, FTAG, RW_READER);

		if (list_is_empty(&spa->spa_config_dirty_list)) {
			vdev_t *svd[SPA_DVAS_PER_BP];
			int svdcount = 0;
			int children = rvd->vdev_children;
			int c0 = spa_get_random(children);

			for (int c = 0; c < children; c++) {
				vd = rvd->vdev_child[(c0 + c) % children];
				if (vd->vdev_ms_array == 0 || vd->vdev_islog)
					continue;
				svd[svdcount++] = vd;
				if (svdcount == SPA_DVAS_PER_BP)
					break;
			}
			error = vdev_config_sync(svd, svdcount, txg, B_FALSE);
			if (error != 0)
				error = vdev_config_sync(svd, svdcount, txg,
				    B_TRUE);
		} else {
			error = vdev_config_sync(rvd->vdev_child,
			    rvd->vdev_children, txg, B_FALSE);
			if (error != 0)
				error = vdev_config_sync(rvd->vdev_child,
				    rvd->vdev_children, txg, B_TRUE);
		}

		spa_config_exit(spa, SCL_STATE, FTAG);

		if (error == 0)
			break;
		zio_suspend(spa, NULL);
		zio_resume_wait(spa);
	}
	dmu_tx_commit(tx);

	/*
	 * Clear the dirty config list.
	 */
	while ((vd = list_head(&spa->spa_config_dirty_list)) != NULL)
		vdev_config_clean(vd);

	/*
	 * Now that the new config has synced transactionally,
	 * let it become visible to the config cache.
	 */
	if (spa->spa_config_syncing != NULL) {
		spa_config_set(spa, spa->spa_config_syncing);
		spa->spa_config_txg = txg;
		spa->spa_config_syncing = NULL;
	}

	spa->spa_ubsync = spa->spa_uberblock;

	/*
	 * Clean up the ZIL records for the synced txg.
	 */
	dsl_pool_zil_clean(dp);

	/*
	 * Update usable space statistics.
	 */
	while (vd = txg_list_remove(&spa->spa_vdev_txg_list, TXG_CLEAN(txg)))
		vdev_sync_done(vd, txg);

	/*
	 * It had better be the case that we didn't dirty anything
	 * since vdev_config_sync().
	 */
	ASSERT(txg_list_empty(&dp->dp_dirty_datasets, txg));
	ASSERT(txg_list_empty(&dp->dp_dirty_dirs, txg));
	ASSERT(txg_list_empty(&spa->spa_vdev_txg_list, txg));
	ASSERT(bpl->bpl_queue == NULL);

	spa_config_exit(spa, SCL_CONFIG, FTAG);

	/*
	 * If any async tasks have been requested, kick them off.
	 */
	spa_async_dispatch(spa);
}

/*
 * Sync all pools.  We don't want to hold the namespace lock across these
 * operations, so we take a reference on the spa_t and drop the lock during the
 * sync.
 */
void
spa_sync_allpools(void)
{
	spa_t *spa = NULL;
	mutex_enter(&spa_namespace_lock);
	while ((spa = spa_next(spa)) != NULL) {
		if (spa_state(spa) != POOL_STATE_ACTIVE || spa_suspended(spa))
			continue;
		spa_open_ref(spa, FTAG);
		mutex_exit(&spa_namespace_lock);
		txg_wait_synced(spa_get_dsl(spa), 0);
		mutex_enter(&spa_namespace_lock);
		spa_close(spa, FTAG);
	}
	mutex_exit(&spa_namespace_lock);
}

/*
 * ==========================================================================
 * Miscellaneous routines
 * ==========================================================================
 */

/*
 * Remove all pools in the system.
 */
void
spa_evict_all(void)
{
	spa_t *spa;

	/*
	 * Remove all cached state.  All pools should be closed now,
	 * so every spa in the AVL tree should be unreferenced.
	 */
	mutex_enter(&spa_namespace_lock);
	while ((spa = spa_next(NULL)) != NULL) {
		/*
		 * Stop async tasks.  The async thread may need to detach
		 * a device that's been replaced, which requires grabbing
		 * spa_namespace_lock, so we must drop it here.
		 */
		spa_open_ref(spa, FTAG);
		mutex_exit(&spa_namespace_lock);
		spa_async_suspend(spa);
		mutex_enter(&spa_namespace_lock);
		spa_close(spa, FTAG);

		if (spa->spa_state != POOL_STATE_UNINITIALIZED) {
			spa_unload(spa);
			spa_deactivate(spa);
		}
		spa_remove(spa);
	}
	mutex_exit(&spa_namespace_lock);
}

vdev_t *
spa_lookup_by_guid(spa_t *spa, uint64_t guid, boolean_t aux)
{
	vdev_t *vd;
	int i;

	if ((vd = vdev_lookup_by_guid(spa->spa_root_vdev, guid)) != NULL)
		return (vd);

	if (aux) {
		for (i = 0; i < spa->spa_l2cache.sav_count; i++) {
			vd = spa->spa_l2cache.sav_vdevs[i];
			if (vd->vdev_guid == guid)
				return (vd);
		}

		for (i = 0; i < spa->spa_spares.sav_count; i++) {
			vd = spa->spa_spares.sav_vdevs[i];
			if (vd->vdev_guid == guid)
				return (vd);
		}
	}

	return (NULL);
}

void
spa_upgrade(spa_t *spa, uint64_t version)
{
	spa_config_enter(spa, SCL_ALL, FTAG, RW_WRITER);

	/*
	 * This should only be called for a non-faulted pool, and since a
	 * future version would result in an unopenable pool, this shouldn't be
	 * possible.
	 */
	ASSERT(spa->spa_uberblock.ub_version <= SPA_VERSION);
	ASSERT(version >= spa->spa_uberblock.ub_version);

	spa->spa_uberblock.ub_version = version;
	vdev_config_dirty(spa->spa_root_vdev);

	spa_config_exit(spa, SCL_ALL, FTAG);

	txg_wait_synced(spa_get_dsl(spa), 0);
}

boolean_t
spa_has_spare(spa_t *spa, uint64_t guid)
{
	int i;
	uint64_t spareguid;
	spa_aux_vdev_t *sav = &spa->spa_spares;

	for (i = 0; i < sav->sav_count; i++)
		if (sav->sav_vdevs[i]->vdev_guid == guid)
			return (B_TRUE);

	for (i = 0; i < sav->sav_npending; i++) {
		if (nvlist_lookup_uint64(sav->sav_pending[i], ZPOOL_CONFIG_GUID,
		    &spareguid) == 0 && spareguid == guid)
			return (B_TRUE);
	}

	return (B_FALSE);
}

/*
 * Check if a pool has an active shared spare device.
 * Note: reference count of an active spare is 2, as a spare and as a replace
 */
static boolean_t
spa_has_active_shared_spare(spa_t *spa)
{
	int i, refcnt;
	uint64_t pool;
	spa_aux_vdev_t *sav = &spa->spa_spares;

	for (i = 0; i < sav->sav_count; i++) {
		if (spa_spare_exists(sav->sav_vdevs[i]->vdev_guid, &pool,
		    &refcnt) && pool != 0ULL && pool == spa_guid(spa) &&
		    refcnt > 2)
			return (B_TRUE);
	}

	return (B_FALSE);
}

/*
 * Post a sysevent corresponding to the given event.  The 'name' must be one of
 * the event definitions in sys/sysevent/eventdefs.h.  The payload will be
 * filled in from the spa and (optionally) the vdev.  This doesn't do anything
 * in the userland libzpool, as we don't want consumers to misinterpret ztest
 * or zdb as real changes.
 */
void
spa_event_notify(spa_t *spa, vdev_t *vd, const char *name)
{
#ifdef _KERNEL
	sysevent_t		*ev;
	sysevent_attr_list_t	*attr = NULL;
	sysevent_value_t	value;
	sysevent_id_t		eid;

	ev = sysevent_alloc(EC_ZFS, (char *)name, SUNW_KERN_PUB "zfs",
	    SE_SLEEP);

	value.value_type = SE_DATA_TYPE_STRING;
	value.value.sv_string = spa_name(spa);
	if (sysevent_add_attr(&attr, ZFS_EV_POOL_NAME, &value, SE_SLEEP) != 0)
		goto done;

	value.value_type = SE_DATA_TYPE_UINT64;
	value.value.sv_uint64 = spa_guid(spa);
	if (sysevent_add_attr(&attr, ZFS_EV_POOL_GUID, &value, SE_SLEEP) != 0)
		goto done;

	if (vd) {
		value.value_type = SE_DATA_TYPE_UINT64;
		value.value.sv_uint64 = vd->vdev_guid;
		if (sysevent_add_attr(&attr, ZFS_EV_VDEV_GUID, &value,
		    SE_SLEEP) != 0)
			goto done;

		if (vd->vdev_path) {
			value.value_type = SE_DATA_TYPE_STRING;
			value.value.sv_string = vd->vdev_path;
			if (sysevent_add_attr(&attr, ZFS_EV_VDEV_PATH,
			    &value, SE_SLEEP) != 0)
				goto done;
		}
	}

	if (sysevent_attach_attributes(ev, attr) != 0)
		goto done;
	attr = NULL;

	(void) log_sysevent(ev, SE_SLEEP, &eid);

done:
	if (attr)
		sysevent_free_attr(attr);
	sysevent_free(ev);
#endif
}<|MERGE_RESOLUTION|>--- conflicted
+++ resolved
@@ -581,16 +581,9 @@
 	spa->spa_normal_class = metaslab_class_create(zfs_metaslab_ops);
 	spa->spa_log_class = metaslab_class_create(zfs_metaslab_ops);
 
-<<<<<<< HEAD
 	for (t = 0; t < ZIO_TYPES; t++) {
+		const zio_taskq_info_t *ztip = &zio_taskqs[t];
 		for (q = 0; q < ZIO_TASKQ_TYPES; q++) {
-			spa->spa_zio_taskq[t][q] = taskq_create("spa_zio",
-			    zio_taskq_threads[t][q], maxclsyspri, 50,
-			    INT_MAX, TASKQ_PREPOPULATE);
-=======
-	for (int t = 0; t < ZIO_TYPES; t++) {
-		const zio_taskq_info_t *ztip = &zio_taskqs[t];
-		for (int q = 0; q < ZIO_TASKQ_TYPES; q++) {
 			enum zti_modes mode = ztip->zti_nthreads[q].zti_mode;
 			uint_t value = ztip->zti_nthreads[q].zti_value;
 			char name[32];
@@ -629,7 +622,6 @@
 				    t, q, mode, value);
 				break;
 			}
->>>>>>> 9babb374
 		}
 	}
 
@@ -706,6 +698,7 @@
 	nvlist_t **child;
 	uint_t children;
 	int error;
+	int c;
 
 	if ((error = vdev_alloc(spa, vdp, nv, parent, id, atype)) != 0)
 		return (error);
@@ -725,7 +718,7 @@
 		return (EINVAL);
 	}
 
-	for (int c = 0; c < children; c++) {
+	for (c = 0; c < children; c++) {
 		vdev_t *vd;
 		if ((error = spa_config_parse(spa, &vd, child[c], *vdp, c,
 		    atype)) != 0) {
@@ -1097,7 +1090,9 @@
 static void
 spa_check_removed(vdev_t *vd)
 {
-	for (int c = 0; c < vd->vdev_children; c++)
+	int c;
+
+	for (c = 0; c < vd->vdev_children; c++)
 		spa_check_removed(vd->vdev_child[c]);
 
 	if (vd->vdev_ops->vdev_op_leaf && vdev_is_dead(vd)) {
@@ -1117,13 +1112,14 @@
 	uint64_t is_log;
 	uint_t children;
 	vdev_t *rvd = spa->spa_root_vdev;
+	int c;
 
 	VERIFY(load_nvlist(spa, spa->spa_config_object, &nv) == 0);
 	VERIFY(nvlist_lookup_nvlist(nv, ZPOOL_CONFIG_VDEV_TREE, &nvroot) == 0);
 	VERIFY(nvlist_lookup_nvlist_array(nvroot, ZPOOL_CONFIG_CHILDREN,
 	    &child, &children) == 0);
 
-	for (int c = 0; c < children; c++) {
+	for (c = 0; c < children; c++) {
 		vdev_t *tvd = rvd->vdev_child[c];
 
 		if (nvlist_lookup_uint64(child[c], ZPOOL_CONFIG_IS_LOG,
@@ -2104,6 +2100,7 @@
 	nvlist_t **spares, **l2cache;
 	uint_t nspares, nl2cache;
 	uint64_t version;
+	int c;
 
 	/*
 	 * If this pool already exists, return failure.
@@ -2161,7 +2158,7 @@
 	    (error = vdev_create(rvd, txg, B_FALSE)) == 0 &&
 	    (error = spa_validate_aux(spa, nvroot, txg,
 	    VDEV_ALLOC_ADD)) == 0) {
-		for (int c = 0; c < rvd->vdev_children; c++) {
+		for (c = 0; c < rvd->vdev_children; c++) {
 			vdev_metaslab_set_size(rvd->vdev_child[c]);
 			vdev_expand(rvd->vdev_child[c], txg);
 		}
@@ -2346,7 +2343,9 @@
 static void
 spa_alt_rootvdev(vdev_t *vd, vdev_t **avd, uint64_t *txg)
 {
-	for (int c = 0; c < vd->vdev_children; c++)
+	int c;
+
+	for (c = 0; c < vd->vdev_children; c++)
 		spa_alt_rootvdev(vd->vdev_child[c], avd, txg);
 
 	if (vd->vdev_ops->vdev_op_leaf) {
@@ -3517,8 +3516,9 @@
 spa_vdev_resilver_done_hunt(vdev_t *vd)
 {
 	vdev_t *newvd, *oldvd;
-
-	for (int c = 0; c < vd->vdev_children; c++) {
+	int c;
+
+	for (c = 0; c < vd->vdev_children; c++) {
 		oldvd = spa_vdev_resilver_done_hunt(vd->vdev_child[c]);
 		if (oldvd != NULL)
 			return (oldvd);
@@ -3715,11 +3715,12 @@
 	sysevent_id_t eid;
 	nvlist_t *attr;
 	char *physpath;
+	int c;
 
 	if (!spa->spa_autoexpand)
 		return;
 
-	for (int c = 0; c < vd->vdev_children; c++) {
+	for (c = 0; c < vd->vdev_children; c++) {
 		vdev_t *cvd = vd->vdev_child[c];
 		spa_async_autoexpand(spa, cvd);
 	}
@@ -4152,6 +4153,7 @@
 	dmu_tx_t *tx;
 	int dirty_vdevs;
 	int error;
+	int c;
 
 	/*
 	 * Lock out configuration changes.
@@ -4282,7 +4284,7 @@
 			int children = rvd->vdev_children;
 			int c0 = spa_get_random(children);
 
-			for (int c = 0; c < children; c++) {
+			for (c = 0; c < children; c++) {
 				vd = rvd->vdev_child[(c0 + c) % children];
 				if (vd->vdev_ms_array == 0 || vd->vdev_islog)
 					continue;
