--- conflicted
+++ resolved
@@ -23,11 +23,6 @@
  * Use is subject to license terms.
  */
 
-<<<<<<< HEAD
-
-
-=======
->>>>>>> 9babb374
 /*
  * The 512-byte leaf is broken into 32 16-byte chunks.
  * chunk number n means l_chunk[n], even though the header precedes it.
